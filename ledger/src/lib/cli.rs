--- conflicted
+++ resolved
@@ -90,7 +90,6 @@
     #[clap(short, long)]
     pub peers: Option<Vec<String>>,
     #[clap(short, long)]
-<<<<<<< HEAD
     pub orderbook: bool,
     #[clap(short, long)]
     pub dkg: bool,
@@ -98,25 +97,4 @@
     pub matchmaker: Option<String>,
     #[clap(short, long)]
     pub ledger_address: Option<String>,
-}
-/// The lazy opt is used for node and client sub-commands, it doesn't actually
-/// parse any commands as the commands are dispatched to `anoma-node` and
-/// `anoma-client`, respectively.
-pub struct LazyOpt;
-impl IntoApp for LazyOpt {
-    fn into_app<'help>() -> clap::App<'help> {
-        clap::App::default()
-    }
-
-    fn augment_clap(app: clap::App<'_>) -> clap::App<'_> {
-        app
-    }
-}
-impl FromArgMatches for LazyOpt {
-    fn from_arg_matches(_matches: &clap::ArgMatches) -> Self {
-        Self
-    }
-=======
-    pub topics: Option<Vec<String>>,
->>>>>>> e6aa9cca
 }