# 💾 Install Namada

>⚠️ We only support Linux or macOS (at the moment, we are not supporting Windows)

## Hardware Requirements

This section covers the minimum and recommended hardware requirements for engaging with the Namada as a validator node.

### Minimal Hardware Requirements

| Hardware | Minimal Specifications |
| -------- | -------- |
<<<<<<< HEAD
| CPU     | x86_64 (Intel, AMD) processor with at least 4 physical cores     |
=======
| CPU     | x86_64 or arm64 processor with at least 4 physical cores     |
>>>>>>> d9b56a0e
| RAM     | 16GB DDR4     |
| Storage     | at least 60GB SSD (NVMe SSD is recommended. HDD will be enough for localnet only)    |

There are different ways to install Namada: [From Source](#from-source), [From Binaries](#from-binaries), [From Docker](#from-docker) and [From Nix](#from-nix).

### From Source

If you'd like to install Namada from source you will have to install some dependencies first: [Rust](https://www.rust-lang.org/tools/install), [Git](https://git-scm.com/book/en/v2/Getting-Started-Installing-Git), Clang, OpenSSL and LLVM.

<<<<<<< HEAD
First install Rust.
```bash
curl --proto '=https' --tlsv1.2 -sSf https://sh.rustup.rs | sh
```
At the end of the installation, make sure that Cargo's bin directory ($HOME/.cargo/bin) is available on your PATH environment variable. You can either restart your shell or run `source $HOME/.cargo/env` to continue.

If you already have Rust installed, make sure you're using the latest version by running:
```bash
rustup update
```
Then, install the remaining dependencies.

**Ubuntu:** running the following command should install everything needed:
```bash
sudo apt-get install -y make git-core libssl-dev pkg-config libclang-12-dev
```
**Mac:** installing the Xcode command line tools should provide you with almost everything you need:
```bash
xcode-select --install
```
Now, that you have all dependencies installed you can clone the source code from the [Anoma repository](https://github.com/anoma/anoma) and build it with:

```bash
git clone https://github.com/anoma/anoma.git --single-branch --branch $ANOMA_TESTNET_BRANCH
=======
First, [install Rust](https://www.rust-lang.org/tools/install) by following the instructions from the official page. 

At the end of the installation, make sure that Cargo's bin directory ($HOME/.cargo/bin) is available on your PATH environment variable. You can either restart your shell or run `source $HOME/.cargo/env` to continue.

If you already have Rust installed, make sure you're using the latest version by running:
```bash
rustup update
```
Then, install the remaining dependencies.

**Ubuntu:** running the following command should install everything needed:
```bash
sudo apt-get install -y make git-core libssl-dev pkg-config libclang-12-dev
```
**Mac:** installing the Xcode command line tools should provide you with almost everything you need:
```bash
xcode-select --install
```
Now, that you have all dependencies installed you can clone the source code from the [Anoma repository](https://github.com/anoma/anoma) and build it with:

>⚠️ During internal and private testnets, checkout the latest testnet branch using `$ANOMA_TESTNET_BRANCH`. 

```bash
git clone https://github.com/anoma/anoma.git
>>>>>>> d9b56a0e
cd anoma 
make install
```

<<<<<<< HEAD
Once done, you can go to [Setting up Namada](../testnets/internal-testnet-1/#setting-up-namada) section.

### From Binaries

>⚠️ During internal and private testnets, links to releases provided in this section might be outdated and inconsistent to the current testnet.
>To avoid any issues, we recommend you [build from source](#build-from-source).

If you'd like to install Namada from binaries you will have to install some dependencies first: [Rust](https://www.rust-lang.org/tools/install), [Git](https://git-scm.com/book/en/v2/Getting-Started-Installing-Git), [Tendermint](https://docs.tendermint.com/master/introduction/install.html) `0.34.x` and GLIBC `v2.29` or higher.

First install Rust.
```bash
curl --proto '=https' --tlsv1.2 -sSf https://sh.rustup.rs | sh
```
At the end of the installation, make sure that Cargo's bin directory ($HOME/.cargo/bin) is available on your PATH environment variable. You can either restart your shell or run `source $HOME/.cargo/env` to continue.

If you already have Rust installed, make sure you're using the latest version by running:
```bash
rustup update
```

Then, install Git. 

**Ubuntu:** running the following command should install Git:
```bash
sudo apt-get install git
```
**Mac:** installing the Xcode command line tools should provide you with almost everything you need:
```bash
xcode-select --install
```
Next, let's install Tendermint. 
=======
### From Binaries

>⚠️ During internal and private testnets, prebuilt binaries might not be availabe under our [Github releases page](https://github.com/anoma/anoma/releases).
>We recommend you [build from source](#build-from-source) from the appropriate branch or commit.

If you'd like to install Namada from binaries you will have to install some dependencies first: [Tendermint](https://docs.tendermint.com/master/introduction/install.html) `0.34.x` and GLIBC `v2.29` or higher.

Let's install Tendermint. 
>>>>>>> d9b56a0e

You can either follow the instructions on the [Tendermint guide](https://docs.tendermint.com/master/introduction/install.html) or download the `get_tendermint.sh` script from the [Anoma repository](https://github.com/anoma/anoma/blob/master/scripts/install/get_tendermint.sh) and execute it (will ask you for `root` access):
```bash
curl -LO https://raw.githubusercontent.com/anoma/anoma/master/scripts/install/get_tendermint.sh
chmod +x get_tendermint.sh
./get_tendermint.sh
```
<<<<<<< HEAD
Now, that you have all dependencies installed you can download the latest binary `v0.5.0` from our [releases](https://github.com/anoma/anoma/releases) page by replacing `{platform}` by either `Linux-x86_64` or `Darwin-x86_64` for Mac:
```bash
curl -LO https://github.com/anoma/anoma/releases/download/v0.5.0/anoma-v0.5.0-{platform}.tar.gz
tar -xzf anoma-v0.5.0-{platform}.tar.gz && cd anoma-v0.5.0-{platform}
```
Finally, you should have GLIBC `v2.29` or higher.

On recent versions of **macOS**, the system-provided glibc should be recent enough.

On **Ubuntu 20.04**, this is installed by default and you don't have to do anything more. 

On **Ubuntu 18.04**, glibc has `v2.27` by default which is lower than the required version to run Namada. We recommend to directly [install from source](#from-source) or upgrade to Ubuntu 19.04, instead of updating glibc to the required version, since the latter way can be a messy and tedious task. In case, updating glibc would interest you this [website](http://www.linuxfromscratch.org/lfs/view/9.0-systemd/chapter05/glibc.html) gives you the steps to build the package from source.

When finished, you can jump to [Setting up Namada](../testnets/internal-testnet-1/#setting-up-namada) section.
=======

Finally, you should have GLIBC `v2.29` or higher.

**MacOS**: the system-provided glibc should be recent enough.

**Ubuntu 20.04**: this is installed by default and you don't have to do anything more. 

**Ubuntu 18.04**: glibc has `v2.27` by default which is lower than the required version to run Namada. We recommend to directly [install from source](#from-source) or upgrade to Ubuntu 19.04, instead of updating glibc to the required version, since the latter way can be a messy and tedious task. In case, updating glibc would interest you this [website](http://www.linuxfromscratch.org/lfs/view/9.0-systemd/chapter05/glibc.html) gives you the steps to build the package from source.

Now, that you have all dependencies installed you can download the latest binary release from our [releases page](https://github.com/anoma/anoma/releases) by choosing the appropriate architecture. 

>⚠️ Prebuilt binaries might not be available for a specific release or architecture, in this case you have to [build from source](#from-source).
>>>>>>> d9b56a0e

## From Docker

Go to [heliaxdev dockerhub account](https://hub.docker.com/r/heliaxdev/anoma) and pull the image.

## From Nix

If you have [Nix](https://nixos.org/), you can get Anoma easily as a flake. For
this to work, make sure that you have Nix 2.4 or later and that you have
`experimental-features = nix-command flakes` in your `~/.config/nix/nix.conf`.

```shell
# Install to user profile
nix profile install github:anoma/anoma/<revision>

# Run without installing
nix run github:anoma/anoma/<revision> -- --help

# Enter a shell where anoma executables are available
nix run github:anoma/anoma/<revision>
```

Set `<revision>` to the git tag, branch or hash you want.

With Nix versions older than 2.4, use this command instead:

```shell
nix-env -f https://github.com/anoma/anoma/archive/<revision>.tar.gz -iA default
```<|MERGE_RESOLUTION|>--- conflicted
+++ resolved
@@ -10,11 +10,7 @@
 
 | Hardware | Minimal Specifications |
 | -------- | -------- |
-<<<<<<< HEAD
-| CPU     | x86_64 (Intel, AMD) processor with at least 4 physical cores     |
-=======
 | CPU     | x86_64 or arm64 processor with at least 4 physical cores     |
->>>>>>> d9b56a0e
 | RAM     | 16GB DDR4     |
 | Storage     | at least 60GB SSD (NVMe SSD is recommended. HDD will be enough for localnet only)    |
 
@@ -24,32 +20,6 @@
 
 If you'd like to install Namada from source you will have to install some dependencies first: [Rust](https://www.rust-lang.org/tools/install), [Git](https://git-scm.com/book/en/v2/Getting-Started-Installing-Git), Clang, OpenSSL and LLVM.
 
-<<<<<<< HEAD
-First install Rust.
-```bash
-curl --proto '=https' --tlsv1.2 -sSf https://sh.rustup.rs | sh
-```
-At the end of the installation, make sure that Cargo's bin directory ($HOME/.cargo/bin) is available on your PATH environment variable. You can either restart your shell or run `source $HOME/.cargo/env` to continue.
-
-If you already have Rust installed, make sure you're using the latest version by running:
-```bash
-rustup update
-```
-Then, install the remaining dependencies.
-
-**Ubuntu:** running the following command should install everything needed:
-```bash
-sudo apt-get install -y make git-core libssl-dev pkg-config libclang-12-dev
-```
-**Mac:** installing the Xcode command line tools should provide you with almost everything you need:
-```bash
-xcode-select --install
-```
-Now, that you have all dependencies installed you can clone the source code from the [Anoma repository](https://github.com/anoma/anoma) and build it with:
-
-```bash
-git clone https://github.com/anoma/anoma.git --single-branch --branch $ANOMA_TESTNET_BRANCH
-=======
 First, [install Rust](https://www.rust-lang.org/tools/install) by following the instructions from the official page. 
 
 At the end of the installation, make sure that Cargo's bin directory ($HOME/.cargo/bin) is available on your PATH environment variable. You can either restart your shell or run `source $HOME/.cargo/env` to continue.
@@ -74,44 +44,10 @@
 
 ```bash
 git clone https://github.com/anoma/anoma.git
->>>>>>> d9b56a0e
 cd anoma 
 make install
 ```
 
-<<<<<<< HEAD
-Once done, you can go to [Setting up Namada](../testnets/internal-testnet-1/#setting-up-namada) section.
-
-### From Binaries
-
->⚠️ During internal and private testnets, links to releases provided in this section might be outdated and inconsistent to the current testnet.
->To avoid any issues, we recommend you [build from source](#build-from-source).
-
-If you'd like to install Namada from binaries you will have to install some dependencies first: [Rust](https://www.rust-lang.org/tools/install), [Git](https://git-scm.com/book/en/v2/Getting-Started-Installing-Git), [Tendermint](https://docs.tendermint.com/master/introduction/install.html) `0.34.x` and GLIBC `v2.29` or higher.
-
-First install Rust.
-```bash
-curl --proto '=https' --tlsv1.2 -sSf https://sh.rustup.rs | sh
-```
-At the end of the installation, make sure that Cargo's bin directory ($HOME/.cargo/bin) is available on your PATH environment variable. You can either restart your shell or run `source $HOME/.cargo/env` to continue.
-
-If you already have Rust installed, make sure you're using the latest version by running:
-```bash
-rustup update
-```
-
-Then, install Git. 
-
-**Ubuntu:** running the following command should install Git:
-```bash
-sudo apt-get install git
-```
-**Mac:** installing the Xcode command line tools should provide you with almost everything you need:
-```bash
-xcode-select --install
-```
-Next, let's install Tendermint. 
-=======
 ### From Binaries
 
 >⚠️ During internal and private testnets, prebuilt binaries might not be availabe under our [Github releases page](https://github.com/anoma/anoma/releases).
@@ -120,7 +56,6 @@
 If you'd like to install Namada from binaries you will have to install some dependencies first: [Tendermint](https://docs.tendermint.com/master/introduction/install.html) `0.34.x` and GLIBC `v2.29` or higher.
 
 Let's install Tendermint. 
->>>>>>> d9b56a0e
 
 You can either follow the instructions on the [Tendermint guide](https://docs.tendermint.com/master/introduction/install.html) or download the `get_tendermint.sh` script from the [Anoma repository](https://github.com/anoma/anoma/blob/master/scripts/install/get_tendermint.sh) and execute it (will ask you for `root` access):
 ```bash
@@ -128,22 +63,6 @@
 chmod +x get_tendermint.sh
 ./get_tendermint.sh
 ```
-<<<<<<< HEAD
-Now, that you have all dependencies installed you can download the latest binary `v0.5.0` from our [releases](https://github.com/anoma/anoma/releases) page by replacing `{platform}` by either `Linux-x86_64` or `Darwin-x86_64` for Mac:
-```bash
-curl -LO https://github.com/anoma/anoma/releases/download/v0.5.0/anoma-v0.5.0-{platform}.tar.gz
-tar -xzf anoma-v0.5.0-{platform}.tar.gz && cd anoma-v0.5.0-{platform}
-```
-Finally, you should have GLIBC `v2.29` or higher.
-
-On recent versions of **macOS**, the system-provided glibc should be recent enough.
-
-On **Ubuntu 20.04**, this is installed by default and you don't have to do anything more. 
-
-On **Ubuntu 18.04**, glibc has `v2.27` by default which is lower than the required version to run Namada. We recommend to directly [install from source](#from-source) or upgrade to Ubuntu 19.04, instead of updating glibc to the required version, since the latter way can be a messy and tedious task. In case, updating glibc would interest you this [website](http://www.linuxfromscratch.org/lfs/view/9.0-systemd/chapter05/glibc.html) gives you the steps to build the package from source.
-
-When finished, you can jump to [Setting up Namada](../testnets/internal-testnet-1/#setting-up-namada) section.
-=======
 
 Finally, you should have GLIBC `v2.29` or higher.
 
@@ -156,7 +75,6 @@
 Now, that you have all dependencies installed you can download the latest binary release from our [releases page](https://github.com/anoma/anoma/releases) by choosing the appropriate architecture. 
 
 >⚠️ Prebuilt binaries might not be available for a specific release or architecture, in this case you have to [build from source](#from-source).
->>>>>>> d9b56a0e
 
 ## From Docker
 
