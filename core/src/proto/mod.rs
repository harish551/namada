--- conflicted
+++ resolved
@@ -4,13 +4,8 @@
 mod types;
 
 pub use types::{
-<<<<<<< HEAD
     Code, Commitment, Data, Dkg, Error, Header, MaspBuilder, MultiSignature,
-    Section, Signature, SignatureIndex, Tx, TxError,
-=======
-    Code, Commitment, Data, Dkg, Error, Header, MaspBuilder, Section, Signable,
-    SignableEthMessage, Signature, Signed, Tx, TxError,
->>>>>>> f61b635f
+    Section, Signable, SignableEthMessage, Signature, Signed, Tx, TxError,
 };
 
 #[cfg(test)]
