--- conflicted
+++ resolved
@@ -30,7 +30,6 @@
 
 use crate::ledger::gas::VpsGas;
 use crate::types::address::Address;
-use crate::types::dec::Dec;
 use crate::types::hash::Hash;
 use crate::types::ibc::IbcEvent;
 use crate::types::storage;
@@ -133,83 +132,6 @@
     }
 }
 
-<<<<<<< HEAD
-=======
-/// A tx data type to update an account's validity predicate
-#[derive(
-    Debug,
-    Clone,
-    PartialEq,
-    BorshSerialize,
-    BorshDeserialize,
-    BorshSchema,
-    Serialize,
-    Deserialize,
-)]
-pub struct UpdateVp {
-    /// An address of the account
-    pub addr: Address,
-    /// The new VP code hash
-    pub vp_code_hash: Hash,
-}
-
-/// A tx data type to initialize a new established account
-#[derive(
-    Debug,
-    Clone,
-    PartialEq,
-    BorshSerialize,
-    BorshDeserialize,
-    BorshSchema,
-    Serialize,
-    Deserialize,
-)]
-pub struct InitAccount {
-    /// Public key to be written into the account's storage. This can be used
-    /// for signature verification of transactions for the newly created
-    /// account.
-    pub public_key: common::PublicKey,
-    /// The VP code hash
-    pub vp_code_hash: Hash,
-}
-
-/// A tx data type to initialize a new validator account.
-#[derive(
-    Debug,
-    Clone,
-    PartialEq,
-    BorshSerialize,
-    BorshDeserialize,
-    BorshSchema,
-    Serialize,
-    Deserialize,
-)]
-pub struct InitValidator {
-    /// Public key to be written into the account's storage. This can be used
-    /// for signature verification of transactions for the newly created
-    /// account.
-    pub account_key: common::PublicKey,
-    /// A key to be used for signing blocks and votes on blocks.
-    pub consensus_key: common::PublicKey,
-    /// An Eth bridge governance public key
-    pub eth_cold_key: secp256k1::PublicKey,
-    /// An Eth bridge hot signing public key used for validator set updates and
-    /// cross-chain transactions
-    pub eth_hot_key: secp256k1::PublicKey,
-    /// Public key used to sign protocol transactions
-    pub protocol_key: common::PublicKey,
-    /// Serialization of the public session key used in the DKG
-    pub dkg_key: crate::types::key::dkg_session_keys::DkgPublicKey,
-    /// The initial commission rate charged for delegation rewards
-    pub commission_rate: Dec,
-    /// The maximum change allowed per epoch to the commission rate. This is
-    /// immutable once set here.
-    pub max_commission_rate_change: Dec,
-    /// The VP code for validator account
-    pub validator_vp_code_hash: Hash,
-}
-
->>>>>>> f61b635f
 /// Struct that classifies that kind of Tx
 /// based on the contents of its data.
 #[derive(
