//! Parameters storage

use namada_macros::StorageKeys;

use super::ADDRESS;
use crate::types::address::Address;
use crate::types::storage::{DbKeySeg, Key};

#[derive(StorageKeys)]
struct Keys {
<<<<<<< HEAD
    epoch_duration: &'static str,
    epochs_per_year: &'static str,
    max_signatures_per_transaction: &'static str,
    implicit_vp: &'static str,
    max_expected_time_per_block: &'static str,
=======
    // ========================================
    // Ethereum bridge parameters
    // ========================================
    /// Sub-key for storing the initial Ethereum block height when
    /// events will first be extracted from.
    eth_start_height: &'static str,
    /// Sub-key for storing the acitve / inactive status of the Ethereum
    /// bridge.
    active_status: &'static str,
    /// Sub-key for storing the minimum confirmations parameter
    min_confirmations: &'static str,
    /// Sub-key for storing the Ethereum address for wNam.
    native_erc20: &'static str,
    /// Sub-lkey for storing the Ethereum address of the bridge contract.
    bridge_contract_address: &'static str,
    /// Sub-key for storing the Ethereum address of the governance contract.
    governance_contract_address: &'static str,
    // ========================================
    // PoS parameters
    // ========================================
>>>>>>> f61b635f
    pos_gain_d: &'static str,
    pos_gain_p: &'static str,
    pos_inflation_amount: &'static str,
    staked_ratio: &'static str,
    // ========================================
    // Core parameters
    // ========================================
    epoch_duration: &'static str,
    epochs_per_year: &'static str,
    implicit_vp: &'static str,
    max_expected_time_per_block: &'static str,
    tx_whitelist: &'static str,
    vp_whitelist: &'static str,
    max_proposal_bytes: &'static str,
    faucet_account: &'static str,
    wrapper_tx_fees: &'static str,
}

/// Returns if the key is a parameter key.
pub fn is_parameter_key(key: &Key) -> bool {
    matches!(&key.segments[0], DbKeySeg::AddressSeg(addr) if addr == &ADDRESS)
}

/// Returns if the key is a protocol parameter key.
pub fn is_protocol_parameter_key(key: &Key) -> bool {
    let segment = match &key.segments[..] {
        [DbKeySeg::AddressSeg(addr), DbKeySeg::StringSeg(segment)]
            if addr == &ADDRESS =>
        {
            segment.as_str()
        }
        _ => return false,
    };
    Keys::ALL.binary_search(&segment).is_ok()
}

/// Returns if the key is an epoch storage key.
pub fn is_epoch_duration_storage_key(key: &Key) -> bool {
    is_epoch_duration_key_at_addr(key, &ADDRESS)
}

/// Returns if the key is the max_expected_time_per_block key.
pub fn is_max_expected_time_per_block_key(key: &Key) -> bool {
    is_max_expected_time_per_block_key_at_addr(key, &ADDRESS)
}

/// Returns if the key is the tx_whitelist key.
pub fn is_tx_whitelist_key(key: &Key) -> bool {
    is_tx_whitelist_key_at_addr(key, &ADDRESS)
}

/// Returns if the key is the vp_whitelist key.
pub fn is_vp_whitelist_key(key: &Key) -> bool {
    is_vp_whitelist_key_at_addr(key, &ADDRESS)
}

/// Returns if the key is the implicit VP key.
pub fn is_implicit_vp_key(key: &Key) -> bool {
    is_implicit_vp_key_at_addr(key, &ADDRESS)
}

/// Returns if the key is the epoch_per_year key.
pub fn is_epochs_per_year_key(key: &Key) -> bool {
    is_epochs_per_year_key_at_addr(key, &ADDRESS)
}

/// Returns if the key is the pos_gain_p key.
pub fn is_pos_gain_p_key(key: &Key) -> bool {
    is_pos_gain_p_key_at_addr(key, &ADDRESS)
}

/// Returns if the key is the pos_gain_d key.
pub fn is_pos_gain_d_key(key: &Key) -> bool {
    is_pos_gain_d_key_at_addr(key, &ADDRESS)
}

/// Returns if the key is the staked ratio key.
pub fn is_staked_ratio_key(key: &Key) -> bool {
    is_staked_ratio_key_at_addr(key, &ADDRESS)
}

/// Returns if the key is the PoS reward rate key.
pub fn is_pos_inflation_amount_key(key: &Key) -> bool {
    is_pos_inflation_amount_key_at_addr(key, &ADDRESS)
}

/// Returns if the key is the max proposal bytes key.
pub fn is_max_proposal_bytes_key(key: &Key) -> bool {
    is_max_proposal_bytes_key_at_addr(key, &ADDRESS)
}

/// Returns if the key is the max signature per transacton key
pub fn is_max_signatures_per_transaction_key(key: &Key) -> bool {
    matches!(&key.segments[..], [
        DbKeySeg::AddressSeg(addr),
        DbKeySeg::StringSeg(max_signatures_per_transaction),
    ] if addr == &ADDRESS && max_signatures_per_transaction == Keys::VALUES.max_signatures_per_transaction)
}

/// Storage key used for epoch parameter.
pub fn get_epoch_duration_storage_key() -> Key {
    get_epoch_duration_key_at_addr(ADDRESS)
}

/// Storage key used for vp whitelist parameter.
pub fn get_vp_whitelist_storage_key() -> Key {
    get_vp_whitelist_key_at_addr(ADDRESS)
}

/// Storage key used for tx whitelist parameter.
pub fn get_tx_whitelist_storage_key() -> Key {
    get_tx_whitelist_key_at_addr(ADDRESS)
}

/// Storage key used for max_epected_time_per_block parameter.
pub fn get_max_expected_time_per_block_key() -> Key {
    get_max_expected_time_per_block_key_at_addr(ADDRESS)
}

/// Storage key used for implicit VP parameter.
pub fn get_implicit_vp_key() -> Key {
    get_implicit_vp_key_at_addr(ADDRESS)
}

/// Storage key used for epochs_per_year parameter.
pub fn get_epochs_per_year_key() -> Key {
    get_epochs_per_year_key_at_addr(ADDRESS)
}

/// Storage key used for pos_gain_p parameter.
pub fn get_pos_gain_p_key() -> Key {
    get_pos_gain_p_key_at_addr(ADDRESS)
}

/// Storage key used for pos_gain_d parameter.
pub fn get_pos_gain_d_key() -> Key {
    get_pos_gain_d_key_at_addr(ADDRESS)
}

/// Storage key used for staked ratio parameter.
pub fn get_staked_ratio_key() -> Key {
    get_staked_ratio_key_at_addr(ADDRESS)
}

/// Storage key used for the inflation amount parameter.
pub fn get_pos_inflation_amount_key() -> Key {
    get_pos_inflation_amount_key_at_addr(ADDRESS)
}

/// Storage key used for the max proposal bytes.
pub fn get_max_proposal_bytes_key() -> Key {
    get_max_proposal_bytes_key_at_addr(ADDRESS)
}

/// Storage key used for faucet account.
pub fn get_faucet_account_key() -> Key {
    get_faucet_account_key_at_addr(ADDRESS)
}

/// Storage key used for staked ratio parameter.
pub fn get_wrapper_tx_fees_key() -> Key {
<<<<<<< HEAD
    Key {
        segments: vec![
            DbKeySeg::AddressSeg(ADDRESS),
            DbKeySeg::StringSeg(Keys::VALUES.wrapper_tx_fees.to_string()),
        ],
    }
}

/// Storage key used for the max signatures per transaction key
pub fn get_max_signatures_per_transaction_key() -> Key {
    Key {
        segments: vec![
            DbKeySeg::AddressSeg(ADDRESS),
            DbKeySeg::StringSeg(
                Keys::VALUES.max_signatures_per_transaction.to_string(),
            ),
        ],
    }
=======
    get_wrapper_tx_fees_key_at_addr(ADDRESS)
>>>>>>> f61b635f
}<|MERGE_RESOLUTION|>--- conflicted
+++ resolved
@@ -8,13 +8,6 @@
 
 #[derive(StorageKeys)]
 struct Keys {
-<<<<<<< HEAD
-    epoch_duration: &'static str,
-    epochs_per_year: &'static str,
-    max_signatures_per_transaction: &'static str,
-    implicit_vp: &'static str,
-    max_expected_time_per_block: &'static str,
-=======
     // ========================================
     // Ethereum bridge parameters
     // ========================================
@@ -35,7 +28,6 @@
     // ========================================
     // PoS parameters
     // ========================================
->>>>>>> f61b635f
     pos_gain_d: &'static str,
     pos_gain_p: &'static str,
     pos_inflation_amount: &'static str,
@@ -52,6 +44,7 @@
     max_proposal_bytes: &'static str,
     faucet_account: &'static str,
     wrapper_tx_fees: &'static str,
+    max_signatures_per_transaction: &'static str,
 }
 
 /// Returns if the key is a parameter key.
@@ -197,13 +190,7 @@
 
 /// Storage key used for staked ratio parameter.
 pub fn get_wrapper_tx_fees_key() -> Key {
-<<<<<<< HEAD
-    Key {
-        segments: vec![
-            DbKeySeg::AddressSeg(ADDRESS),
-            DbKeySeg::StringSeg(Keys::VALUES.wrapper_tx_fees.to_string()),
-        ],
-    }
+    get_wrapper_tx_fees_key_at_addr(ADDRESS)
 }
 
 /// Storage key used for the max signatures per transaction key
@@ -216,7 +203,4 @@
             ),
         ],
     }
-=======
-    get_wrapper_tx_fees_key_at_addr(ADDRESS)
->>>>>>> f61b635f
 }