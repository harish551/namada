//! MASP rewards conversions

use std::collections::BTreeMap;

use borsh::{BorshDeserialize, BorshSerialize};
use borsh_ext::BorshSerializeExt;
use masp_primitives::asset_type::AssetType;
#[cfg(feature = "wasm-runtime")]
use masp_primitives::bls12_381;
use masp_primitives::convert::AllowedConversion;
use masp_primitives::merkle_tree::FrozenCommitmentTree;
use masp_primitives::sapling::Node;

use crate::ledger::inflation::{RewardsController, ValsToUpdate};
use crate::ledger::parameters;
use crate::ledger::storage::{DBIter, StorageHasher, WlStorage, DB};
use crate::ledger::storage_api::token::read_denom;
use crate::ledger::storage_api::{StorageRead, StorageWrite};
use crate::types::address::{Address, MASP};
use crate::types::dec::Dec;
use crate::types::storage::Epoch;
<<<<<<< HEAD
use crate::types::token::{self, DenominatedAmount, MaspDenom};
=======
#[cfg(feature = "wasm-runtime")]
use crate::types::storage::{Key, KeySeg};
use crate::types::token;
use crate::types::token::MaspDenom;
>>>>>>> 7108d5c1
use crate::types::uint::Uint;

/// A representation of the conversion state
#[derive(Debug, Default, BorshSerialize, BorshDeserialize)]
pub struct ConversionState {
    /// The last amount of the native token distributed
    pub normed_inflation: Option<u128>,
    /// The tree currently containing all the conversions
    pub tree: FrozenCommitmentTree<Node>,
    /// A map from token alias to actual address.
    pub tokens: BTreeMap<String, Address>,
    /// Map assets to their latest conversion and position in Merkle tree
    #[allow(clippy::type_complexity)]
    pub assets: BTreeMap<
        AssetType,
        ((Address, MaspDenom), Epoch, AllowedConversion, usize),
    >,
}

/// Compute the MASP rewards by applying the PD-controller to the genesis
/// parameters and the last inflation and last locked rewards ratio values.
pub fn calculate_masp_rewards<D, H>(
    wl_storage: &mut WlStorage<D, H>,
    addr: &Address,
) -> crate::ledger::storage_api::Result<(u128, u128)>
where
    D: 'static + DB + for<'iter> DBIter<'iter>,
    H: 'static + StorageHasher,
{
    let denomination = read_denom(wl_storage, addr)?
        .expect("failed to read token denomination");
    // Inflation is implicitly denominated by this value. The lower this
    // figure, the less precise inflation computations are. This is especially
    // problematic when inflation is coming from a token with much higher
    // denomination than the native token. The higher this figure, the higher
    // the threshold of holdings required in order to receive non-zero rewards.
    // This value should be fixed constant for each asset type. Here we choose
    // a thousandth of the given asset.
    let precision = 10u128.pow(std::cmp::max(u32::from(denomination.0), 3) - 3);

    let masp_addr = MASP;
    // Query the storage for information

    //// information about the amount of tokens on the chain
    let total_tokens: token::Amount = wl_storage
        .read(&token::minted_balance_key(addr))?
        .expect("the total supply key should be here");

    //// information about the amount of native tokens on the chain
    let total_native_tokens: token::Amount = wl_storage
        .read(&token::minted_balance_key(&wl_storage.storage.native_token))?
        .expect("the total supply key should be here");

    // total staked amount in the Shielded pool
    let total_token_in_masp: token::Amount = wl_storage
        .read(&token::balance_key(addr, &masp_addr))?
        .unwrap_or_default();

    let epochs_per_year: u64 = wl_storage
        .read(&parameters::storage::get_epochs_per_year_key())?
        .expect("epochs per year should properly decode");

    //// Values from the last epoch
    let last_inflation: token::Amount = wl_storage
        .read(&token::masp_last_inflation_key(addr))?
        .expect("failure to read last inflation");

    let last_locked_ratio: Dec = wl_storage
        .read(&token::masp_last_locked_ratio_key(addr))?
        .expect("failure to read last inflation");

    //// Parameters for each token
    let max_reward_rate: Dec = wl_storage
        .read(&token::masp_max_reward_rate_key(addr))?
        .expect("max reward should properly decode");

    let kp_gain_nom: Dec = wl_storage
        .read(&token::masp_kp_gain_key(addr))?
        .expect("kp_gain_nom reward should properly decode");

    let kd_gain_nom: Dec = wl_storage
        .read(&token::masp_kd_gain_key(addr))?
        .expect("kd_gain_nom reward should properly decode");

    let locked_target_ratio: Dec = wl_storage
        .read(&token::masp_locked_ratio_target_key(addr))?
        .expect("locked ratio target should properly decode");

    // Creating the PD controller for handing out tokens
    let controller = RewardsController {
        locked_tokens: total_token_in_masp.raw_amount(),
        total_tokens: total_tokens.raw_amount(),
        total_native_tokens: total_native_tokens.raw_amount(),
        locked_ratio_target: locked_target_ratio,
        locked_ratio_last: last_locked_ratio,
        max_reward_rate,
        last_inflation_amount: last_inflation.raw_amount(),
        p_gain_nom: kp_gain_nom,
        d_gain_nom: kd_gain_nom,
        epochs_per_year,
    };

    let ValsToUpdate {
        locked_ratio,
        inflation,
    } = RewardsController::run(controller);

    // inflation-per-token = inflation / locked tokens = n/PRECISION
    // ∴ n = (inflation * PRECISION) / locked tokens
    // Since we must put the notes in a compatible format with the
    // note format, we must make the inflation amount discrete.
    let noterized_inflation = if total_token_in_masp.is_zero() {
        0u128
    } else {
        inflation
            .checked_mul_div(
                Uint::from(precision),
                total_token_in_masp.raw_amount(),
            )
            .and_then(|x| x.0.try_into().ok())
            .unwrap_or_else(|| {
                tracing::warn!(
                    "MASP inflation for {} assumed to be 0 because the \
                     computed value is too large. Please check the inflation \
                     parameters.",
                    *addr
                );
                0u128
            })
    };
    let inflation_amount = token::Amount::from_uint(
        (total_token_in_masp.raw_amount() / precision)
            * Uint::from(noterized_inflation),
        0,
    )
    .unwrap();
    let denom_amount = DenominatedAmount::new(inflation_amount, denomination);
    tracing::info!("MASP inflation for {addr} is {denom_amount}");

    tracing::debug!(
        "Controller, call: total_in_masp {:?}, total_tokens {:?}, \
         total_native_tokens {:?}, locked_target_ratio {:?}, \
         last_locked_ratio {:?}, max_reward_rate {:?}, last_inflation {:?}, \
         kp_gain_nom {:?}, kd_gain_nom {:?}, epochs_per_year {:?}",
        total_token_in_masp,
        total_tokens,
        total_native_tokens,
        locked_target_ratio,
        last_locked_ratio,
        max_reward_rate,
        last_inflation,
        kp_gain_nom,
        kd_gain_nom,
        epochs_per_year,
    );
    tracing::debug!("Token address: {:?}", addr);
    tracing::debug!("Ratio {:?}", locked_ratio);
    tracing::debug!("inflation from the pd controller {:?}", inflation);
    tracing::debug!("total in the masp {:?}", total_token_in_masp);
    tracing::debug!("precision {}", precision);
    tracing::debug!("Noterized inflation: {}", noterized_inflation);

    // Is it fine to write the inflation rate, this is accurate,
    // but we should make sure the return value's ratio matches
    // this new inflation rate in 'update_allowed_conversions',
    // otherwise we will have an inaccurate view of inflation
    wl_storage
        .write(&token::masp_last_inflation_key(addr), inflation_amount)?;

    wl_storage.write(&token::masp_last_locked_ratio_key(addr), locked_ratio)?;

    Ok((noterized_inflation, precision))
}

// This is only enabled when "wasm-runtime" is on, because we're using rayon
#[cfg(any(feature = "wasm-runtime", test))]
/// Update the MASP's allowed conversions
pub fn update_allowed_conversions<D, H>(
    wl_storage: &mut WlStorage<D, H>,
) -> crate::ledger::storage_api::Result<()>
where
    D: 'static + DB + for<'iter> DBIter<'iter>,
    H: 'static + StorageHasher,
{
    use std::cmp::Ordering;

    use masp_primitives::ff::PrimeField;
    use masp_primitives::transaction::components::I128Sum as MaspAmount;
    use rayon::iter::{
        IndexedParallelIterator, IntoParallelIterator, ParallelIterator,
    };
    use rayon::prelude::ParallelSlice;

    use crate::types::address;
    use crate::types::token::MASP_CONVERT_ANCHOR_KEY;

    // The derived conversions will be placed in MASP address space
    let masp_addr = MASP;

    let tokens = address::tokens();
    let mut masp_reward_keys: Vec<_> = tokens
        .into_keys()
        .map(|k| {
            wl_storage
                .storage
                .conversion_state
                .tokens
                .get(k)
                .unwrap_or_else(|| {
                    panic!(
                        "Could not find token alias {} in MASP conversion \
                         state.",
                        k
                    )
                })
                .clone()
        })
        .collect();
    // Put the native rewards first because other inflation computations depend
    // on it
    let native_token = wl_storage.storage.native_token.clone();
    masp_reward_keys.sort_unstable_by(|x, y| {
        if (*x == native_token) == (*y == native_token) {
            Ordering::Equal
        } else if *x == native_token {
            Ordering::Less
        } else {
            Ordering::Greater
        }
    });
    // The total transparent value of the rewards being distributed
    let mut total_reward = token::Amount::native_whole(0);

    // Construct MASP asset type for rewards. Always deflate and timestamp
    // reward tokens with the zeroth epoch to minimize the number of convert
    // notes clients have to use. This trick works under the assumption that
    // reward tokens will then be reinflated back to the current epoch.
    let reward_assets = [
        encode_asset_type(native_token.clone(), MaspDenom::Zero, Epoch(0)),
        encode_asset_type(native_token.clone(), MaspDenom::One, Epoch(0)),
        encode_asset_type(native_token.clone(), MaspDenom::Two, Epoch(0)),
        encode_asset_type(native_token.clone(), MaspDenom::Three, Epoch(0)),
    ];
    // Conversions from the previous to current asset for each address
    let mut current_convs =
        BTreeMap::<(Address, MaspDenom), AllowedConversion>::new();
    // Native token inflation values are always with respect to this
    let mut ref_inflation = 0;
    // Reward all tokens according to above reward rates
    for addr in &masp_reward_keys {
        let reward = calculate_masp_rewards(wl_storage, addr)?;
        if *addr == native_token {
            // The reference inflation is the denominator of the native token
            // inflation, which is always a constant
            ref_inflation = reward.1;
        }
        // Dispense a transparent reward in parallel to the shielded rewards
        let addr_bal: token::Amount = wl_storage
            .read(&token::balance_key(addr, &masp_addr))?
            .unwrap_or_default();
        for denom in token::MaspDenom::iter() {
            // Provide an allowed conversion from previous timestamp. The
            // negative sign allows each instance of the old asset to be
            // cancelled out/replaced with the new asset
            let old_asset = encode_asset_type(
                addr.clone(),
                denom,
                wl_storage.storage.last_epoch,
            );
            let new_asset = encode_asset_type(
                addr.clone(),
                denom,
                wl_storage.storage.block.epoch,
            );
            // Get the last rewarded amount of the native token
            let normed_inflation = wl_storage
                .storage
                .conversion_state
                .normed_inflation
                .get_or_insert(ref_inflation);
            if *addr == native_token {
                // The amount that will be given of the new native token for
                // every amount of the native token given in the
                // previous epoch
                let new_normed_inflation = Uint::from(*normed_inflation)
                    .checked_add(
                        (Uint::from(*normed_inflation) * Uint::from(reward.0))
                            / reward.1,
                    )
                    .and_then(|x| x.try_into().ok())
                    .unwrap_or_else(|| {
                        tracing::warn!(
                            "MASP reward for {} assumed to be 0 because the \
                             computed value is too large. Please check the \
                             inflation parameters.",
                            addr
                        );
                        *normed_inflation
                    });
                // The conversion is computed such that if consecutive
                // conversions are added together, the
                // intermediate native tokens cancel/
                // telescope out
                current_convs.insert(
                    (addr.clone(), denom),
                    (MaspAmount::from_pair(
                        old_asset,
                        -(*normed_inflation as i128),
                    )
                    .unwrap()
                        + MaspAmount::from_pair(
                            new_asset,
                            new_normed_inflation as i128,
                        )
                        .unwrap())
                    .into(),
                );
                // Operations that happen exactly once for each token
                if denom == MaspDenom::Three {
                    // The reward for each reward.1 units of the current asset
                    // is reward.0 units of the reward token
                    total_reward += (addr_bal
                        * (new_normed_inflation, *normed_inflation))
                        .0
                        .checked_sub(addr_bal)
                        .unwrap_or_default();
                    // Save the new normed inflation
                    *normed_inflation = new_normed_inflation;
                }
            } else {
                // Express the inflation reward in real terms, that is, with
                // respect to the native asset in the zeroth
                // epoch
                let real_reward = ((Uint::from(reward.0)
                    * Uint::from(ref_inflation))
                    / *normed_inflation)
                    .try_into()
                    .unwrap_or_else(|_| {
                        tracing::warn!(
                            "MASP reward for {} assumed to be 0 because the \
                             computed value is too large. Please check the \
                             inflation parameters.",
                            addr
                        );
                        0u128
                    });
                // The conversion is computed such that if consecutive
                // conversions are added together, the
                // intermediate tokens cancel/ telescope out
                current_convs.insert(
                    (addr.clone(), denom),
                    (MaspAmount::from_pair(old_asset, -(reward.1 as i128))
                        .unwrap()
                        + MaspAmount::from_pair(new_asset, reward.1 as i128)
                            .unwrap()
                        + MaspAmount::from_pair(
                            reward_assets[denom as usize],
                            real_reward as i128,
                        )
                        .unwrap())
                    .into(),
                );
                // Operations that happen exactly once for each token
                if denom == MaspDenom::Three {
                    // The reward for each reward.1 units of the current asset
                    // is reward.0 units of the reward token
                    total_reward += ((addr_bal * (real_reward, reward.1)).0
                        * (*normed_inflation, ref_inflation))
                        .0;
                }
            }
            // Add a conversion from the previous asset type
            wl_storage.storage.conversion_state.assets.insert(
                old_asset,
                (
                    (addr.clone(), denom),
                    wl_storage.storage.last_epoch,
                    MaspAmount::zero().into(),
                    0,
                ),
            );
        }
    }

    // Try to distribute Merkle leaf updating as evenly as possible across
    // multiple cores
    let num_threads = rayon::current_num_threads();
    // Put assets into vector to enable computation batching
    let assets: Vec<_> = wl_storage
        .storage
        .conversion_state
        .assets
        .values_mut()
        .enumerate()
        .collect();
    // ceil(assets.len() / num_threads)
    let notes_per_thread_max = (assets.len() - 1) / num_threads + 1;
    // floor(assets.len() / num_threads)
    let notes_per_thread_min = assets.len() / num_threads;
    // Now on each core, add the latest conversion to each conversion
    let conv_notes: Vec<Node> = assets
        .into_par_iter()
        .with_min_len(notes_per_thread_min)
        .with_max_len(notes_per_thread_max)
        .map(|(idx, (asset, _epoch, conv, pos))| {
            // Use transitivity to update conversion
            *conv += current_convs[asset].clone();
            // Update conversion position to leaf we are about to create
            *pos = idx;
            // The merkle tree need only provide the conversion commitment,
            // the remaining information is provided through the storage API
            Node::new(conv.cmu().to_repr())
        })
        .collect();

    // Update the MASP's transparent reward token balance to ensure that it
    // is sufficiently backed to redeem rewards
    let reward_key = token::balance_key(&native_token, &masp_addr);
    let addr_bal: token::Amount =
        wl_storage.read(&reward_key)?.unwrap_or_default();
    let new_bal = addr_bal + total_reward;
    wl_storage.write(&reward_key, new_bal)?;
    // Try to distribute Merkle tree construction as evenly as possible
    // across multiple cores
    // Merkle trees must have exactly 2^n leaves to be mergeable
    let mut notes_per_thread_rounded = 1;
    while notes_per_thread_max > notes_per_thread_rounded * 4 {
        notes_per_thread_rounded *= 2;
    }
    // Make the sub-Merkle trees in parallel
    let tree_parts: Vec<_> = conv_notes
        .par_chunks(notes_per_thread_rounded)
        .map(FrozenCommitmentTree::new)
        .collect();

    // Convert conversion vector into tree so that Merkle paths can be
    // obtained
    wl_storage.storage.conversion_state.tree =
        FrozenCommitmentTree::merge(&tree_parts);
    // Update the anchor in storage
    let anchor_key = Key::from(MASP.to_db_key())
        .push(&MASP_CONVERT_ANCHOR_KEY.to_owned())
        .expect("Cannot obtain a storage key");
    wl_storage.write(
        &anchor_key,
        crate::types::hash::Hash(
            bls12_381::Scalar::from(
                wl_storage.storage.conversion_state.tree.root(),
            )
            .to_bytes(),
        ),
    )?;

    // Add purely decoding entries to the assets map. These will be
    // overwritten before the creation of the next commitment tree
    for addr in masp_reward_keys {
        for denom in token::MaspDenom::iter() {
            // Add the decoding entry for the new asset type. An uncommitted
            // node position is used since this is not a conversion.
            let new_asset = encode_asset_type(
                addr.clone(),
                denom,
                wl_storage.storage.block.epoch,
            );
            wl_storage.storage.conversion_state.assets.insert(
                new_asset,
                (
                    (addr.clone(), denom),
                    wl_storage.storage.block.epoch,
                    MaspAmount::zero().into(),
                    wl_storage.storage.conversion_state.tree.size(),
                ),
            );
        }
    }

    Ok(())
}

/// Construct MASP asset type with given epoch for given token
pub fn encode_asset_type(
    addr: Address,
    denom: MaspDenom,
    epoch: Epoch,
) -> AssetType {
    let new_asset_bytes = (addr, denom, epoch.0).serialize_to_vec();
    AssetType::new(new_asset_bytes.as_ref())
        .expect("unable to derive asset identifier")
}

#[cfg(test)]
mod tests {
    use std::collections::HashMap;
    use std::str::FromStr;

    use proptest::prelude::*;
    use proptest::test_runner::Config;
    use test_log::test;

    use super::*;
    use crate::ledger::parameters::{EpochDuration, Parameters};
    use crate::ledger::storage::testing::TestWlStorage;
    use crate::ledger::storage_api::token::write_denom;
    use crate::types::address;
    use crate::types::dec::testing::arb_non_negative_dec;
    use crate::types::time::DurationSecs;
    use crate::types::token::testing::arb_amount;

    proptest! {
        #![proptest_config(Config {
            cases: 10,
            .. Config::default()
        })]
        #[test]
        fn test_updated_allowed_conversions(
            initial_balance in arb_amount(),
            masp_locked_ratio in arb_non_negative_dec(),
        ) {
            test_updated_allowed_conversions_aux(initial_balance, masp_locked_ratio)
        }
    }

    fn test_updated_allowed_conversions_aux(
        initial_balance: token::Amount,
        masp_locked_ratio: Dec,
    ) {
        const ROUNDS: usize = 10;

        let mut s = TestWlStorage::default();
        let params = Parameters {
            max_tx_bytes: 1024 * 1024,
            epoch_duration: EpochDuration {
                min_num_of_blocks: 1,
                min_duration: DurationSecs(3600),
            },
            max_expected_time_per_block: DurationSecs(3600),
            max_proposal_bytes: Default::default(),
            max_block_gas: 100,
            vp_whitelist: vec![],
            tx_whitelist: vec![],
            implicit_vp_code_hash: Default::default(),
            epochs_per_year: 365,
            max_signatures_per_transaction: 10,
            staked_ratio: Default::default(),
            pos_inflation_amount: Default::default(),
            fee_unshielding_gas_limit: 0,
            fee_unshielding_descriptions_limit: 0,
            minimum_gas_price: Default::default(),
        };

        // Initialize the state
        {
            // Parameters
            params.init_storage(&mut s).unwrap();

            // Tokens
            let token_params = token::Parameters {
                max_reward_rate: Dec::from_str("0.1").unwrap(),
                kp_gain_nom: Dec::from_str("0.1").unwrap(),
                kd_gain_nom: Dec::from_str("0.1").unwrap(),
                locked_ratio_target: Dec::from_str("0.6667").unwrap(),
            };

            for (token_addr, (alias, denom)) in tokens() {
                token_params.init_storage(&token_addr, &mut s);

                write_denom(&mut s, &token_addr, denom).unwrap();

                // Write a minted token balance
                let total_token_balance = initial_balance;
                s.write(
                    &token::minted_balance_key(&token_addr),
                    total_token_balance,
                )
                .unwrap();

                // Put the locked ratio into MASP
                s.write(
                    &token::balance_key(&token_addr, &address::MASP),
                    masp_locked_ratio * total_token_balance,
                )
                .unwrap();

                // Insert tokens into MASP conversion state
                s.storage
                    .conversion_state
                    .tokens
                    .insert(alias.to_string(), token_addr.clone());
            }
        }

        for i in 0..ROUNDS {
            println!("Round {i}");
            update_allowed_conversions(&mut s).unwrap();
            println!();
            println!();
        }
    }

    pub fn tokens() -> HashMap<Address, (&'static str, token::Denomination)> {
        vec![
            (address::nam(), ("nam", 6.into())),
            (address::btc(), ("btc", 8.into())),
            (address::eth(), ("eth", 18.into())),
            (address::dot(), ("dot", 10.into())),
            (address::schnitzel(), ("schnitzel", 6.into())),
            (address::apfel(), ("apfel", 6.into())),
            (address::kartoffel(), ("kartoffel", 6.into())),
        ]
        .into_iter()
        .collect()
    }
}<|MERGE_RESOLUTION|>--- conflicted
+++ resolved
@@ -5,8 +5,6 @@
 use borsh::{BorshDeserialize, BorshSerialize};
 use borsh_ext::BorshSerializeExt;
 use masp_primitives::asset_type::AssetType;
-#[cfg(feature = "wasm-runtime")]
-use masp_primitives::bls12_381;
 use masp_primitives::convert::AllowedConversion;
 use masp_primitives::merkle_tree::FrozenCommitmentTree;
 use masp_primitives::sapling::Node;
@@ -19,14 +17,7 @@
 use crate::types::address::{Address, MASP};
 use crate::types::dec::Dec;
 use crate::types::storage::Epoch;
-<<<<<<< HEAD
 use crate::types::token::{self, DenominatedAmount, MaspDenom};
-=======
-#[cfg(feature = "wasm-runtime")]
-use crate::types::storage::{Key, KeySeg};
-use crate::types::token;
-use crate::types::token::MaspDenom;
->>>>>>> 7108d5c1
 use crate::types::uint::Uint;
 
 /// A representation of the conversion state
@@ -213,6 +204,7 @@
 {
     use std::cmp::Ordering;
 
+    use masp_primitives::bls12_381;
     use masp_primitives::ff::PrimeField;
     use masp_primitives::transaction::components::I128Sum as MaspAmount;
     use rayon::iter::{
@@ -221,6 +213,7 @@
     use rayon::prelude::ParallelSlice;
 
     use crate::types::address;
+    use crate::types::storage::{Key, KeySeg};
     use crate::types::token::MASP_CONVERT_ANCHOR_KEY;
 
     // The derived conversions will be placed in MASP address space
