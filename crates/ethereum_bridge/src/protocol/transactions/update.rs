//! Helpers for writing to storage
use eyre::Result;
use namada_core::borsh::{BorshDeserialize, BorshSerialize};
use namada_core::hash::StorageHasher;
use namada_core::storage;
use namada_core::token::{Amount, AmountError};
use namada_state::{DBIter, WlState, DB};
use namada_storage::StorageWrite;

/// Reads the `Amount` from key, applies update then writes it back
pub fn amount<D, H>(
    state: &mut WlState<D, H>,
    key: &storage::Key,
    update: impl FnOnce(&mut Amount) -> Result<(), AmountError>,
) -> Result<Amount>
where
    D: 'static + DB + for<'iter> DBIter<'iter> + Sync,
    H: 'static + StorageHasher + Sync,
{
    let mut amount = super::read::amount_or_default(state, key)?;
    update(&mut amount)?;
    state.write(key, amount)?;
    Ok(amount)
}

#[allow(dead_code)]
/// Reads an arbitrary value, applies update then writes it back
pub fn value<D, H, T: BorshSerialize + BorshDeserialize>(
    state: &mut WlState<D, H>,
    key: &storage::Key,
    update: impl FnOnce(&mut T),
) -> Result<T>
where
    D: 'static + DB + for<'iter> DBIter<'iter> + Sync,
    H: 'static + StorageHasher + Sync,
{
    let mut value = super::read::value(state, key)?;
    update(&mut value);
    state.write(key, &value)?;
    Ok(value)
}

#[cfg(test)]
mod tests {
<<<<<<< HEAD
    use eyre::{eyre, Result};
    use namada_core::storage;
    use namada_state::testing::TestState;
    use namada_storage::{StorageRead, StorageWrite};
=======
    use eyre::eyre;
    use namada_state::testing::TestWlStorage;
    use namada_storage::StorageRead;
>>>>>>> 92fc1f67

    use super::*;

    #[test]
    /// Test updating a value
    fn test_value() -> Result<()> {
        let key = storage::Key::parse("some arbitrary key")
            .expect("could not set up test");
        let value = 21i32;
        let mut state = TestState::default();
        state.write(&key, value).expect("could not set up test");

        super::value(&mut state, &key, |v: &mut i32| *v *= 2)?;

        let new_val = state.read_bytes(&key)?;
        let new_val = match new_val {
            Some(new_val) => <i32>::try_from_slice(&new_val)?,
            None => return Err(eyre!("no value found")),
        };
        assert_eq!(new_val, 42);
        Ok(())
    }
}<|MERGE_RESOLUTION|>--- conflicted
+++ resolved
@@ -42,16 +42,9 @@
 
 #[cfg(test)]
 mod tests {
-<<<<<<< HEAD
-    use eyre::{eyre, Result};
-    use namada_core::storage;
+    use eyre::eyre;
     use namada_state::testing::TestState;
-    use namada_storage::{StorageRead, StorageWrite};
-=======
-    use eyre::eyre;
-    use namada_state::testing::TestWlStorage;
     use namada_storage::StorageRead;
->>>>>>> 92fc1f67
 
     use super::*;
 
