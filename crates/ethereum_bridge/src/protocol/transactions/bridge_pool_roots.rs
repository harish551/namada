--- conflicted
+++ resolved
@@ -248,27 +248,14 @@
 
     use assert_matches::assert_matches;
     use borsh::BorshDeserialize;
-<<<<<<< HEAD
     use namada_core::address;
     use namada_core::ethereum_events::Uint;
-    use namada_core::keccak::{keccak_hash, KeccakHash};
+    use namada_core::keccak::KeccakHash;
     use namada_core::storage::Key;
     use namada_core::voting_power::FractionalVotingPower;
     use namada_proof_of_stake::parameters::OwnedPosParams;
     use namada_proof_of_stake::storage::write_pos_params;
     use namada_state::testing::TestState;
-    use namada_storage::StorageRead;
-    use namada_vote_ext::bridge_pool_roots;
-=======
-    use namada_core::types::address;
-    use namada_core::types::ethereum_events::Uint;
-    use namada_core::types::keccak::KeccakHash;
-    use namada_core::types::storage::Key;
-    use namada_core::types::voting_power::FractionalVotingPower;
-    use namada_proof_of_stake::parameters::OwnedPosParams;
-    use namada_proof_of_stake::storage::write_pos_params;
-    use namada_state::testing::TestWlStorage;
->>>>>>> 92fc1f67
 
     use super::*;
     use crate::protocol::transactions::votes::{
