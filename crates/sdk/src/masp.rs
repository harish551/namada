--- conflicted
+++ resolved
@@ -803,21 +803,10 @@
     pub async fn fetch_shielded_transfers<C: Client + Sync, IO: Io>(
         &self,
         client: &C,
-<<<<<<< HEAD
         logger: &impl ProgressLogger<IO>,
         last_indexed_tx: Option<BlockHeight>,
         last_query_height: Option<BlockHeight>,
     ) -> Result<IndexedNoteData, Error> {
-=======
-        last_indexed_tx: Option<IndexedTx>,
-    ) -> Result<
-        BTreeMap<
-            IndexedTx,
-            (Epoch, BTreeSet<namada_core::storage::Key>, Transaction),
-        >,
-        Error,
-    > {
->>>>>>> 94d1a0b2
         // Query for the last produced block height
         let last_block_height = query_block(client)
             .await?
@@ -2306,27 +2295,28 @@
 
         // To speed up integration tests, we can save and load proofs
         #[cfg(feature = "testing")]
-        let load_or_save =
-            if let Ok(masp_proofs) = env::var(ENV_VAR_MASP_TEST_PROOFS) {
-                let parsed = match masp_proofs.to_ascii_lowercase().as_str() {
-                    "load" => LoadOrSaveProofs::Load,
-                    "save" => LoadOrSaveProofs::Save,
-                    env_var => Err(Error::Other(format!(
+        let load_or_save = if let Ok(masp_proofs) =
+            env::var(ENV_VAR_MASP_TEST_PROOFS)
+        {
+            let parsed = match masp_proofs.to_ascii_lowercase().as_str() {
+                "load" => LoadOrSaveProofs::Load,
+                "save" => LoadOrSaveProofs::Save,
+                env_var => Err(Error::Other(format!(
                     "Unexpected value for {ENV_VAR_MASP_TEST_PROOFS} env var. \
                      Expecting \"save\" or \"load\", but got \"{env_var}\"."
                 )))?,
-                };
-                if env::var(ENV_VAR_MASP_TEST_SEED).is_err() {
-                    Err(Error::Other(format!(
+            };
+            if env::var(ENV_VAR_MASP_TEST_SEED).is_err() {
+                Err(Error::Other(format!(
                     "Ensure to set a seed with {ENV_VAR_MASP_TEST_SEED} env \
                      var when using {ENV_VAR_MASP_TEST_PROOFS} for \
                      deterministic proofs."
                 )))?;
-                }
-                parsed
-            } else {
-                LoadOrSaveProofs::Neither
-            };
+            }
+            parsed
+        } else {
+            LoadOrSaveProofs::Neither
+        };
 
         let builder_clone = builder.clone().map_builder(WalletMap);
         #[cfg(feature = "testing")]
