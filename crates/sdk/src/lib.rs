extern crate alloc;

pub use namada_core::*;
#[cfg(feature = "tendermint-rpc")]
pub use tendermint_rpc;
pub use {
    bip39, masp_primitives, masp_proofs, namada_account as account,
    namada_governance as governance, namada_proof_of_stake as proof_of_stake,
    namada_state as state, namada_storage as storage, zeroize,
};

pub mod eth_bridge;

pub mod rpc;

pub mod args;
pub mod masp;
pub mod signing;
#[allow(clippy::result_large_err)]
pub mod tx;

pub mod control_flow;
pub mod error;
pub mod events;
pub(crate) mod internal_macros;
pub mod io;
pub mod queries;
pub mod wallet;

use std::collections::HashSet;
#[cfg(feature = "async-send")]
pub use std::marker::Send as MaybeSend;
#[cfg(feature = "async-send")]
pub use std::marker::Sync as MaybeSync;
use std::path::PathBuf;
use std::str::FromStr;

use args::{InputAmount, SdkTypes};
use namada_core::address::Address;
use namada_core::dec::Dec;
use namada_core::ethereum_events::EthAddress;
use namada_core::ibc::core::host::types::identifiers::{ChannelId, PortId};
use namada_core::key::*;
use namada_core::masp::{TransferSource, TransferTarget};
use namada_tx::data::wrapper::GasLimit;
use namada_tx::Tx;
use tokio::sync::{RwLock, RwLockReadGuard, RwLockWriteGuard};

use crate::io::Io;
use crate::masp::{ShieldedContext, ShieldedUtils};
use crate::rpc::{
    denominate_amount, format_denominated_amount, query_native_token,
};
use crate::signing::SigningTxData;
use crate::token::{DenominatedAmount, NATIVE_MAX_DECIMAL_PLACES};
use crate::tx::{
    ProcessTxResponse, TX_BECOME_VALIDATOR_WASM, TX_BOND_WASM,
    TX_BRIDGE_POOL_WASM, TX_CHANGE_COMMISSION_WASM,
    TX_CHANGE_CONSENSUS_KEY_WASM, TX_CHANGE_METADATA_WASM,
    TX_CLAIM_REWARDS_WASM, TX_DEACTIVATE_VALIDATOR_WASM, TX_IBC_WASM,
    TX_INIT_ACCOUNT_WASM, TX_INIT_PROPOSAL, TX_REACTIVATE_VALIDATOR_WASM,
    TX_REDELEGATE_WASM, TX_RESIGN_STEWARD, TX_REVEAL_PK, TX_TRANSFER_WASM,
    TX_UNBOND_WASM, TX_UNJAIL_VALIDATOR_WASM, TX_UPDATE_ACCOUNT_WASM,
    TX_UPDATE_STEWARD_COMMISSION, TX_VOTE_PROPOSAL, TX_WITHDRAW_WASM,
    VP_USER_WASM,
};
use crate::wallet::{Wallet, WalletIo, WalletStorage};

#[cfg(not(feature = "async-send"))]
pub trait MaybeSync {}
#[cfg(not(feature = "async-send"))]
impl<T> MaybeSync for T where T: ?Sized {}
#[cfg(not(feature = "async-send"))]
pub trait MaybeSend {}
#[cfg(not(feature = "async-send"))]
impl<T> MaybeSend for T where T: ?Sized {}

#[cfg_attr(feature = "async-send", async_trait::async_trait)]
#[cfg_attr(not(feature = "async-send"), async_trait::async_trait(?Send))]
/// An interface for high-level interaction with the Namada SDK
pub trait Namada: Sized + MaybeSync + MaybeSend {
    /// A client with async request dispatcher method
    type Client: queries::Client + MaybeSend + Sync;
    /// Captures the interactive parts of the wallet's functioning
    type WalletUtils: WalletIo + WalletStorage + MaybeSend + MaybeSync;
    /// Abstracts platform specific details away from the logic of shielded pool
    /// operations.
    type ShieldedUtils: ShieldedUtils + MaybeSend + MaybeSync;
    /// Captures the input/output streams used by this object
    type Io: Io + MaybeSend + MaybeSync;

    /// Obtain the client for communicating with the ledger
    fn client(&self) -> &Self::Client;

    /// Obtain the input/output handle for this context
    fn io(&self) -> &Self::Io;

    /// Obtain read guard on the wallet
    async fn wallet(&self) -> RwLockReadGuard<Wallet<Self::WalletUtils>>;

    /// Obtain write guard on the wallet
    async fn wallet_mut(&self) -> RwLockWriteGuard<Wallet<Self::WalletUtils>>;

    /// Obtain the wallet lock
    fn wallet_lock(&self) -> &RwLock<Wallet<Self::WalletUtils>>;

    /// Obtain read guard on the shielded context
    async fn shielded(
        &self,
    ) -> RwLockReadGuard<ShieldedContext<Self::ShieldedUtils>>;

    /// Obtain write guard on the shielded context
    async fn shielded_mut(
        &self,
    ) -> RwLockWriteGuard<ShieldedContext<Self::ShieldedUtils>>;

    /// Return the native token
    fn native_token(&self) -> Address;

    /// Make a tx builder using no arguments
    fn tx_builder(&self) -> args::Tx {
        args::Tx {
            dry_run: false,
            dry_run_wrapper: false,
            dump_tx: false,
            output_folder: None,
            force: false,
            broadcast_only: false,
            ledger_address: tendermint_rpc::Url::from_str(
                "http://127.0.0.1:26657",
            )
            .unwrap(),
            initialized_account_alias: None,
            wallet_alias_force: false,
            fee_amount: None,
            wrapper_fee_payer: None,
            fee_token: self.native_token(),
            fee_unshield: None,
            gas_limit: GasLimit::from(20_000),
            expiration: None,
            disposable_signing_key: false,
            chain_id: None,
            signing_keys: vec![],
            signatures: vec![],
            tx_reveal_code_path: PathBuf::from(TX_REVEAL_PK),
            password: None,
            memo: None,
            use_device: false,
        }
    }

    /// Make a TxTransfer builder from the given minimum set of arguments
    fn new_transfer(
        &self,
        source: TransferSource,
        target: TransferTarget,
        token: Address,
        amount: InputAmount,
    ) -> args::TxTransfer {
        args::TxTransfer {
            source,
            target,
            token,
            amount,
            tx_code_path: PathBuf::from(TX_TRANSFER_WASM),
            tx: self.tx_builder(),
        }
    }

    /// Make a InitAccount builder from the given minimum set of arguments
    fn new_init_account(
        &self,
        public_keys: Vec<common::PublicKey>,
        threshold: Option<u8>,
    ) -> args::TxInitAccount {
        args::TxInitAccount {
            tx: self.tx_builder(),
            vp_code_path: PathBuf::from(VP_USER_WASM),
            tx_code_path: PathBuf::from(TX_INIT_ACCOUNT_WASM),
            public_keys,
            threshold,
        }
    }

    /// Make a RevealPK builder from the given minimum set of arguments
    fn new_reveal_pk(&self, public_key: common::PublicKey) -> args::RevealPk {
        args::RevealPk {
            public_key,
            tx: self.tx_builder(),
        }
    }

    /// Make a Bond builder from the given minimum set of arguments
    fn new_bond(
        &self,
        validator: Address,
        amount: token::Amount,
    ) -> args::Bond {
        args::Bond {
            validator,
            amount,
            source: None,
            tx: self.tx_builder(),
            tx_code_path: PathBuf::from(TX_BOND_WASM),
        }
    }

    /// Make a Unbond builder from the given minimum set of arguments
    fn new_unbond(
        &self,
        validator: Address,
        amount: token::Amount,
    ) -> args::Unbond {
        args::Unbond {
            validator,
            amount,
            source: None,
            tx: self.tx_builder(),
            tx_code_path: PathBuf::from(TX_UNBOND_WASM),
        }
    }

    // Make a Redelegation builder for the given minimum set of arguments
    fn new_redelegation(
        &self,
        source: Address,
        src_validator: Address,
        dest_validator: Address,
        amount: token::Amount,
    ) -> args::Redelegate {
        args::Redelegate {
            tx: self.tx_builder(),
            /// Source validator address
            src_validator,
            /// Destination validator address
            dest_validator,
            /// Owner of the bonds that are being redelegated
            owner: source,
            /// The amount of tokens to redelegate
            amount,
            /// Path to the TX WASM code file
            tx_code_path: PathBuf::from(TX_REDELEGATE_WASM),
        }
    }

    /// Make a TxIbcTransfer builder from the given minimum set of arguments
    fn new_ibc_transfer(
        &self,
        source: TransferSource,
        receiver: String,
        token: Address,
        amount: InputAmount,
        channel_id: ChannelId,
    ) -> args::TxIbcTransfer {
        args::TxIbcTransfer {
            source,
            receiver,
            token,
            amount,
            channel_id,
            port_id: PortId::from_str("transfer").unwrap(),
            timeout_height: None,
            timeout_sec_offset: None,
            memo: None,
            tx: self.tx_builder(),
            tx_code_path: PathBuf::from(TX_IBC_WASM),
        }
    }

    /// Make a InitProposal builder from the given minimum set of arguments
    fn new_init_proposal(&self, proposal_data: Vec<u8>) -> args::InitProposal {
        args::InitProposal {
            proposal_data,
            is_offline: false,
            is_pgf_stewards: false,
            is_pgf_funding: false,
            tx_code_path: PathBuf::from(TX_INIT_PROPOSAL),
            tx: self.tx_builder(),
        }
    }

    /// Make a TxUpdateAccount builder from the given minimum set of arguments
    fn new_update_account(&self, addr: Address) -> args::TxUpdateAccount {
        args::TxUpdateAccount {
            addr,
            vp_code_path: None,
            public_keys: vec![],
            threshold: None,
            tx_code_path: PathBuf::from(TX_UPDATE_ACCOUNT_WASM),
            tx: self.tx_builder(),
        }
    }

    /// Make a VoteProposal builder from the given minimum set of arguments
    fn new_vote_prposal(
        &self,
        vote: String,
        voter: Address,
    ) -> args::VoteProposal {
        args::VoteProposal {
            vote,
            voter,
            proposal_id: None,
            is_offline: false,
            proposal_data: None,
            tx_code_path: PathBuf::from(TX_VOTE_PROPOSAL),
            tx: self.tx_builder(),
        }
    }

    /// Make a CommissionRateChange builder from the given minimum set of
    /// arguments
    fn new_change_commission_rate(
        &self,
        rate: Dec,
        validator: Address,
    ) -> args::CommissionRateChange {
        args::CommissionRateChange {
            rate,
            validator,
            tx_code_path: PathBuf::from(TX_CHANGE_COMMISSION_WASM),
            tx: self.tx_builder(),
        }
    }

    /// Make ConsensusKeyChange builder from the given minimum set of arguments
    fn new_change_consensus_key(
        &self,
        validator: Address,
    ) -> args::ConsensusKeyChange {
        args::ConsensusKeyChange {
            validator,
            consensus_key: None,
            tx_code_path: PathBuf::from(TX_CHANGE_CONSENSUS_KEY_WASM),
            unsafe_dont_encrypt: false,
            tx: self.tx_builder(),
        }
    }

    /// Make a CommissionRateChange builder from the given minimum set of
    /// arguments
    fn new_change_metadata(&self, validator: Address) -> args::MetaDataChange {
        args::MetaDataChange {
            validator,
            email: None,
            description: None,
            website: None,
            discord_handle: None,
            avatar: None,
            commission_rate: None,
            tx_code_path: PathBuf::from(TX_CHANGE_METADATA_WASM),
            tx: self.tx_builder(),
        }
    }

    /// Make a TxBecomeValidator builder from the given minimum set of arguments
    fn new_become_validator(
        &self,
        address: Address,
        commission_rate: Dec,
        max_commission_rate_change: Dec,
        email: String,
    ) -> args::TxBecomeValidator {
        args::TxBecomeValidator {
            address,
            commission_rate,
            max_commission_rate_change,
            scheme: SchemeType::Ed25519,
            consensus_key: None,
            eth_cold_key: None,
            eth_hot_key: None,
            protocol_key: None,
            unsafe_dont_encrypt: false,
            tx_code_path: PathBuf::from(TX_BECOME_VALIDATOR_WASM),
            tx: self.tx_builder(),
            email,
            description: None,
            website: None,
            discord_handle: None,
            avatar: None,
        }
    }

    /// Make a TxInitValidator builder from the given minimum set of arguments
    fn new_init_validator(
        &self,
        commission_rate: Dec,
        max_commission_rate_change: Dec,
        email: String,
    ) -> args::TxInitValidator {
        args::TxInitValidator {
            commission_rate,
            max_commission_rate_change,
            scheme: SchemeType::Ed25519,
            account_keys: vec![],
            threshold: None,
            consensus_key: None,
            eth_cold_key: None,
            eth_hot_key: None,
            protocol_key: None,
            validator_vp_code_path: PathBuf::from(VP_USER_WASM),
            unsafe_dont_encrypt: false,
            tx_init_account_code_path: PathBuf::from(TX_INIT_ACCOUNT_WASM),
            tx_become_validator_code_path: PathBuf::from(
                TX_BECOME_VALIDATOR_WASM,
            ),
            tx: self.tx_builder(),
            email,
            description: None,
            website: None,
            discord_handle: None,
            avatar: None,
        }
    }

    /// Make a TxUnjailValidator builder from the given minimum set of arguments
    fn new_unjail_validator(
        &self,
        validator: Address,
    ) -> args::TxUnjailValidator {
        args::TxUnjailValidator {
            validator,
            tx_code_path: PathBuf::from(TX_UNJAIL_VALIDATOR_WASM),
            tx: self.tx_builder(),
        }
    }

    /// Make a TxDeactivateValidator builder from the given minimum set of
    /// arguments
    fn new_deactivate_validator(
        &self,
        validator: Address,
    ) -> args::TxDeactivateValidator {
        args::TxDeactivateValidator {
            validator,
            tx_code_path: PathBuf::from(TX_DEACTIVATE_VALIDATOR_WASM),
            tx: self.tx_builder(),
        }
    }

    /// Make a TxReactivateValidator builder from the given minimum set of
    /// arguments
    fn new_reactivate_validator(
        &self,
        validator: Address,
    ) -> args::TxReactivateValidator {
        args::TxReactivateValidator {
            validator,
            tx_code_path: PathBuf::from(TX_REACTIVATE_VALIDATOR_WASM),
            tx: self.tx_builder(),
        }
    }

    /// Make a Withdraw builder from the given minimum set of arguments
    fn new_withdraw(&self, validator: Address) -> args::Withdraw {
        args::Withdraw {
            validator,
            source: None,
            tx_code_path: PathBuf::from(TX_WITHDRAW_WASM),
            tx: self.tx_builder(),
        }
    }

    /// Make a Claim-rewards builder from the given minimum set of arguments
    fn new_claim_rewards(&self, validator: Address) -> args::ClaimRewards {
        args::ClaimRewards {
            validator,
            source: None,
            tx_code_path: PathBuf::from(TX_CLAIM_REWARDS_WASM),
            tx: self.tx_builder(),
        }
    }

    /// Make a Withdraw builder from the given minimum set of arguments
    fn new_add_erc20_transfer(
        &self,
        sender: Address,
        recipient: EthAddress,
        asset: EthAddress,
        amount: InputAmount,
    ) -> args::EthereumBridgePool {
        args::EthereumBridgePool {
            sender,
            recipient,
            asset,
            amount,
            fee_amount: InputAmount::Unvalidated(
                token::DenominatedAmount::new(
                    token::Amount::default(),
                    NATIVE_MAX_DECIMAL_PLACES.into(),
                ),
            ),
            fee_payer: None,
            fee_token: self.native_token(),
            nut: false,
            code_path: PathBuf::from(TX_BRIDGE_POOL_WASM),
            tx: self.tx_builder(),
        }
    }

    /// Make a ResignSteward builder from the given minimum set of arguments
    fn new_resign_steward(&self, steward: Address) -> args::ResignSteward {
        args::ResignSteward {
            steward,
            tx: self.tx_builder(),
            tx_code_path: PathBuf::from(TX_RESIGN_STEWARD),
        }
    }

    /// Make a UpdateStewardCommission builder from the given minimum set of
    /// arguments
    fn new_update_steward_rewards(
        &self,
        steward: Address,
        commission: Vec<u8>,
    ) -> args::UpdateStewardCommission {
        args::UpdateStewardCommission {
            steward,
            commission,
            tx: self.tx_builder(),
            tx_code_path: PathBuf::from(TX_UPDATE_STEWARD_COMMISSION),
        }
    }

    /// Make a TxCustom builder from the given minimum set of arguments
    fn new_custom(&self, owner: Address) -> args::TxCustom {
        args::TxCustom {
            owner,
            tx: self.tx_builder(),
            code_path: None,
            data_path: None,
            serialized_tx: None,
        }
    }

    /// Sign the given transaction using the given signing data
    async fn sign<D, F>(
        &self,
        tx: &mut Tx,
        args: &args::Tx,
        signing_data: SigningTxData,
        with: impl Fn(Tx, common::PublicKey, HashSet<signing::Signable>, D) -> F
        + MaybeSend
        + MaybeSync,
        user_data: D,
    ) -> crate::error::Result<()>
    where
        D: Clone + MaybeSend + MaybeSync,
        F: MaybeSend
            + MaybeSync
            + std::future::Future<Output = crate::error::Result<Tx>>,
    {
        signing::sign_tx(
            self.wallet_lock(),
            args,
            tx,
            signing_data,
            with,
            user_data,
        )
        .await
    }

    /// Process the given transaction using the given flags
    async fn submit(
        &self,
        tx: Tx,
        args: &args::Tx,
    ) -> crate::error::Result<ProcessTxResponse> {
        tx::process_tx(self, args, tx).await
    }

    /// Look up the denomination of a token in order to make a correctly
    /// denominated amount.
    async fn denominate_amount(
        &self,
        token: &Address,
        amount: token::Amount,
    ) -> DenominatedAmount {
        denominate_amount(self.client(), self.io(), token, amount).await
    }

    /// Look up the denomination of a token in order to format it correctly as a
    /// string.
    async fn format_amount(
        &self,
        token: &Address,
        amount: token::Amount,
    ) -> String {
        format_denominated_amount(self.client(), self.io(), token, amount).await
    }
}

/// Provides convenience methods for common Namada interactions
pub struct NamadaImpl<C, U, V, I>
where
    C: queries::Client,
    U: WalletIo,
    V: ShieldedUtils,
    I: Io,
{
    /// Used to send and receive messages from the ledger
    pub client: C,
    /// Stores the addresses and keys required for ledger interactions
    pub wallet: RwLock<Wallet<U>>,
    /// Stores the current state of the shielded pool
    pub shielded: RwLock<ShieldedContext<V>>,
    /// Captures the input/output streams used by this object
    pub io: I,
    /// The address of the native token
    native_token: Address,
    /// The default builder for a Tx
    prototype: args::Tx,
}

impl<C, U, V, I> NamadaImpl<C, U, V, I>
where
    C: queries::Client + Sync,
    U: WalletIo,
    V: ShieldedUtils,
    I: Io,
{
    /// Construct a new Namada context with the given native token address
    pub fn native_new(
        client: C,
        wallet: Wallet<U>,
        shielded: ShieldedContext<V>,
        io: I,
        native_token: Address,
    ) -> Self {
        NamadaImpl {
            client,
            wallet: RwLock::new(wallet),
            shielded: RwLock::new(shielded),
            io,
            native_token: native_token.clone(),
            prototype: args::Tx {
                dry_run: false,
                dry_run_wrapper: false,
                dump_tx: false,
                output_folder: None,
                force: false,
                broadcast_only: false,
                ledger_address: tendermint_rpc::Url::from_str(
                    "http://127.0.0.1:26657",
                )
                .unwrap(),
                initialized_account_alias: None,
                wallet_alias_force: false,
                fee_amount: None,
                wrapper_fee_payer: None,
                fee_token: native_token,
                fee_unshield: None,
                gas_limit: GasLimit::from(20_000),
                expiration: None,
                disposable_signing_key: false,
                chain_id: None,
                signing_keys: vec![],
                signatures: vec![],
                tx_reveal_code_path: PathBuf::from(TX_REVEAL_PK),
                password: None,
                memo: None,
                use_device: false,
            },
        }
    }

    /// Construct a new Namada context looking up the native token address
    pub async fn new(
        client: C,
        wallet: Wallet<U>,
        shielded: ShieldedContext<V>,
        io: I,
    ) -> crate::error::Result<NamadaImpl<C, U, V, I>> {
        let native_token = query_native_token(&client).await?;
        Ok(NamadaImpl::native_new(
            client,
            wallet,
            shielded,
            io,
            native_token,
        ))
    }
}

#[cfg_attr(feature = "async-send", async_trait::async_trait)]
#[cfg_attr(not(feature = "async-send"), async_trait::async_trait(?Send))]
impl<C, U, V, I> Namada for NamadaImpl<C, U, V, I>
where
    C: queries::Client + MaybeSend + Sync,
    U: WalletIo + WalletStorage + MaybeSync + MaybeSend,
    V: ShieldedUtils + MaybeSend + MaybeSync,
    I: Io + MaybeSend + MaybeSync,
{
    type Client = C;
    type Io = I;
    type ShieldedUtils = V;
    type WalletUtils = U;

    /// Obtain the prototypical Tx builder
    fn tx_builder(&self) -> args::Tx {
        self.prototype.clone()
    }

    fn native_token(&self) -> Address {
        self.native_token.clone()
    }

    fn io(&self) -> &Self::Io {
        &self.io
    }

    fn client(&self) -> &Self::Client {
        &self.client
    }

    async fn wallet(&self) -> RwLockReadGuard<Wallet<Self::WalletUtils>> {
        self.wallet.read().await
    }

    async fn wallet_mut(&self) -> RwLockWriteGuard<Wallet<Self::WalletUtils>> {
        self.wallet.write().await
    }

    async fn shielded(
        &self,
    ) -> RwLockReadGuard<ShieldedContext<Self::ShieldedUtils>> {
        self.shielded.read().await
    }

    async fn shielded_mut(
        &self,
    ) -> RwLockWriteGuard<ShieldedContext<Self::ShieldedUtils>> {
        self.shielded.write().await
    }

    fn wallet_lock(&self) -> &RwLock<Wallet<Self::WalletUtils>> {
        &self.wallet
    }
}

/// Allow the prototypical Tx builder to be modified
impl<C, U, V, I> args::TxBuilder<SdkTypes> for NamadaImpl<C, U, V, I>
where
    C: queries::Client + Sync,
    U: WalletIo,
    V: ShieldedUtils,
    I: Io,
{
    fn tx<F>(self, func: F) -> Self
    where
        F: FnOnce(args::Tx<SdkTypes>) -> args::Tx<SdkTypes>,
    {
        Self {
            prototype: func(self.prototype),
            ..self
        }
    }
}

#[cfg(any(test, feature = "testing"))]
/// Tests and strategies for transactions
pub mod testing {
    use borsh_ext::BorshSerializeExt;
    use governance::ProposalType;
    use ibc::primitives::proto::Any;
    use masp_primitives::transaction::TransparentAddress;
    use namada_account::{InitAccount, UpdateAccount};
    use namada_core::address::testing::{
        arb_established_address, arb_non_internal_address,
    };
<<<<<<< HEAD
    use namada_core::address::MASP;
    use namada_core::eth_bridge_pool::PendingTransfer;
    use namada_core::hash::testing::arb_hash;
    use namada_core::storage::testing::arb_epoch;
    use namada_core::token::testing::{arb_denominated_amount, arb_transfer};
    use namada_core::token::Transfer;
=======
    use namada_core::types::address::MASP;
    use namada_core::types::eth_bridge_pool::PendingTransfer;
    use namada_core::types::hash::testing::arb_hash;
    use namada_core::types::key::testing::arb_common_keypair;
    use namada_core::types::storage::testing::arb_epoch;
    use namada_core::types::token::testing::{
        arb_denominated_amount, arb_transfer,
    };
    use namada_core::types::token::Transfer;
>>>>>>> 9e931a6b
    use namada_governance::storage::proposal::testing::{
        arb_init_proposal, arb_vote_proposal,
    };
    use namada_governance::{InitProposalData, VoteProposalData};
    use namada_ibc::testing::arb_ibc_any;
    use namada_tx::data::pgf::UpdateStewardCommission;
    use namada_tx::data::pos::{
        BecomeValidator, Bond, CommissionChange, ConsensusKeyChange,
        MetaDataChange, Redelegation, Unbond, Withdraw,
    };
    use namada_tx::data::{DecryptedTx, Fee, TxType, WrapperTx};
    use proptest::prelude::{Just, Strategy};
    use proptest::{arbitrary, collection, option, prop_compose, prop_oneof};
    use prost::Message;
    use ripemd::Digest as RipemdDigest;
    use sha2::Digest;

    use super::*;
    use crate::account::tests::{arb_init_account, arb_update_account};
    use crate::chain::ChainId;
    use crate::eth_bridge_pool::testing::arb_pending_transfer;
    use crate::key::testing::arb_common_pk;
    use crate::masp::testing::{
        arb_deshielding_transfer, arb_shielded_transfer, arb_shielding_transfer,
    };
    use crate::time::{DateTime, DateTimeUtc, Utc};
    use crate::tx::data::pgf::tests::arb_update_steward_commission;
    use crate::tx::data::pos::tests::{
        arb_become_validator, arb_bond, arb_commission_change,
        arb_consensus_key_change, arb_metadata_change, arb_redelegation,
        arb_withdraw,
    };
<<<<<<< HEAD
    use crate::tx::{Code, Commitment, Header, MaspBuilder, Section};
=======
    use crate::tx::{
        Code, Commitment, Header, MaspBuilder, Section, Signature,
    };
    use crate::types::chain::ChainId;
    use crate::types::eth_bridge_pool::testing::arb_pending_transfer;
    use crate::types::key::testing::arb_common_pk;
    use crate::types::time::{DateTime, DateTimeUtc, Utc};
>>>>>>> 9e931a6b

    #[derive(Debug, Clone)]
    #[allow(clippy::large_enum_variant)]
    // To facilitate propagating debugging information
    pub enum TxData {
        CommissionChange(CommissionChange),
        ConsensusKeyChange(ConsensusKeyChange),
        MetaDataChange(MetaDataChange),
        ClaimRewards(Withdraw),
        DeactivateValidator(Address),
        InitAccount(InitAccount),
        InitProposal(InitProposalData),
        InitValidator(BecomeValidator),
        ReactivateValidator(Address),
        RevealPk(common::PublicKey),
        Unbond(Unbond),
        UnjailValidator(Address),
        UpdateAccount(UpdateAccount),
        VoteProposal(VoteProposalData),
        Withdraw(Withdraw),
        Transfer(Transfer),
        Bond(Bond),
        Redelegation(Redelegation),
        UpdateStewardCommission(UpdateStewardCommission),
        ResignSteward(Address),
        PendingTransfer(PendingTransfer),
        IbcAny(Any),
        Custom,
    }

    prop_compose! {
        // Generate an arbitrary commitment
        pub fn arb_commitment()(
            commitment in prop_oneof![
                arb_hash().prop_map(Commitment::Hash),
                collection::vec(arbitrary::any::<u8>(), 0..=1024).prop_map(Commitment::Id),
            ],
        ) -> Commitment {
            commitment
        }
    }

    prop_compose! {
        // Generate an arbitrary code section
        pub fn arb_code()(
            salt: [u8; 8],
            code in arb_commitment(),
            tag in option::of("[a-zA-Z0-9_]*"),
        ) -> Code {
            Code {
                salt,
                code,
                tag,
            }
        }
    }

    prop_compose! {
        // Generate an arbitrary uttf8 commitment
        pub fn arb_utf8_commitment()(
            commitment in prop_oneof![
                arb_hash().prop_map(Commitment::Hash),
                "[a-zA-Z0-9_]{0,1024}".prop_map(|x| Commitment::Id(x.into_bytes())),
            ],
        ) -> Commitment {
            commitment
        }
    }

    prop_compose! {
        // Generate an arbitrary code section
        pub fn arb_utf8_code()(
            salt: [u8; 8],
            code in arb_utf8_commitment(),
            tag in option::of("[a-zA-Z0-9_]{0,1024}"),
        ) -> Code {
            Code {
                salt,
                code,
                tag,
            }
        }
    }

    prop_compose! {
        // Generate a chain ID
        pub fn arb_chain_id()(id in "[a-zA-Z0-9_]*") -> ChainId {
            ChainId(id)
        }
    }

    prop_compose! {
        // Generate a date and time
        pub fn arb_date_time_utc()(
            secs in DateTime::<Utc>::MIN_UTC.timestamp()..=DateTime::<Utc>::MAX_UTC.timestamp(),
            nsecs in ..1000000000u32,
        ) -> DateTimeUtc {
            DateTimeUtc(DateTime::<Utc>::from_timestamp(secs, nsecs).unwrap())
        }
    }

    prop_compose! {
        // Generate an arbitrary fee
        pub fn arb_fee()(
            amount_per_gas_unit in arb_denominated_amount(),
            token in arb_established_address().prop_map(Address::Established),
        ) -> Fee {
            Fee {
                amount_per_gas_unit,
                token,
            }
        }
    }

    prop_compose! {
        // Generate an arbitrary gas limit
        pub fn arb_gas_limit()(multiplier: u64) -> GasLimit {
            multiplier.into()
        }
    }

    prop_compose! {
        // Generate an arbitrary wrapper transaction
        pub fn arb_wrapper_tx()(
            fee in arb_fee(),
            epoch in arb_epoch(),
            pk in arb_common_pk(),
            gas_limit in arb_gas_limit(),
            unshield_section_hash in option::of(arb_hash()),
        ) -> WrapperTx {
            WrapperTx {
                fee,
                epoch,
                pk,
                gas_limit,
                unshield_section_hash,
            }
        }
    }

    prop_compose! {
        // Generate an arbitrary decrypted transaction
        pub fn arb_decrypted_tx()(decrypted_tx in prop_oneof![
            Just(DecryptedTx::Decrypted),
            Just(DecryptedTx::Undecryptable),
        ]) -> DecryptedTx {
            decrypted_tx
        }
    }

    prop_compose! {
        // Generate an arbitrary transaction type
        pub fn arb_tx_type()(tx_type in prop_oneof![
            Just(TxType::Raw),
            arb_decrypted_tx().prop_map(TxType::Decrypted),
            arb_wrapper_tx().prop_map(|x| TxType::Wrapper(Box::new(x))),
        ]) -> TxType {
            tx_type
        }
    }

    prop_compose! {
        // Generate an arbitrary header
        pub fn arb_header()(
            chain_id in arb_chain_id(),
            expiration in option::of(arb_date_time_utc()),
            timestamp in arb_date_time_utc(),
            code_hash in arb_hash(),
            data_hash in arb_hash(),
            memo_hash in arb_hash(),
            tx_type in arb_tx_type(),
        ) -> Header {
            Header {
                chain_id,
                expiration,
                timestamp,
                data_hash,
                code_hash,
                memo_hash,
                tx_type,
            }
        }
    }

    prop_compose! {
        // Generate an arbitrary transfer transaction
        pub fn arb_transfer_tx()(
            mut header in arb_header(),
            wrapper in arb_wrapper_tx(),
            transfer in arb_transfer(),
            code_hash in arb_hash(),
        ) -> (Tx, TxData) {
            header.tx_type = TxType::Wrapper(Box::new(wrapper));
            let mut tx = Tx { header, sections: vec![] };
            tx.add_data(transfer.clone());
            tx.add_code_from_hash(code_hash, Some(TX_TRANSFER_WASM.to_owned()));
            (tx, TxData::Transfer(transfer))
        }
    }

    // Encode the given Address into TransparentAddress
    fn encode_address(source: &Address) -> TransparentAddress {
        let hash = ripemd::Ripemd160::digest(sha2::Sha256::digest(
            source.serialize_to_vec().as_ref(),
        ));
        TransparentAddress(hash.into())
    }

    // Maximum number of notes to include in a transaction
    const MAX_ASSETS: usize = 2;

    // Type of MASP transaction
    #[derive(Debug, Clone)]
    enum MaspTxType {
        // Shielded transaction
        Shielded,
        // Shielding transaction
        Shielding,
        // Deshielding transaction
        Deshielding,
    }

    prop_compose! {
        // Generate an arbitrary transfer transaction
        pub fn arb_masp_transfer_tx()(transfer in arb_transfer())(
            mut header in arb_header(),
            wrapper in arb_wrapper_tx(),
            code_hash in arb_hash(),
            (masp_tx_type, (shielded_transfer, asset_types)) in prop_oneof![
                (Just(MaspTxType::Shielded), arb_shielded_transfer(0..MAX_ASSETS)),
                (Just(MaspTxType::Shielding), arb_shielding_transfer(encode_address(&transfer.source), 1)),
                (Just(MaspTxType::Deshielding), arb_deshielding_transfer(encode_address(&transfer.target), 1)),
            ],
            mut transfer in Just(transfer),
        ) -> (Tx, TxData) {
            header.tx_type = TxType::Wrapper(Box::new(wrapper));
            let mut tx = Tx { header, sections: vec![] };
            match masp_tx_type {
                MaspTxType::Shielded => {
                    transfer.source = MASP;
                    transfer.target = MASP;
                    transfer.amount = token::Amount::zero().into();
                },
                MaspTxType::Shielding => {
                    transfer.target = MASP;
                    // Set the transparent amount and token
                    let (decoded, value) = asset_types.iter().next().unwrap();
                    transfer.amount = DenominatedAmount::new(
                        token::Amount::from_masp_denominated(*value, decoded.position),
                        decoded.denom,
                    );
                    transfer.token = decoded.token.clone();
                },
                MaspTxType::Deshielding => {
                    transfer.source = MASP;
                    // Set the transparent amount and token
                    let (decoded, value) = asset_types.iter().next().unwrap();
                    transfer.amount = DenominatedAmount::new(
                        token::Amount::from_masp_denominated(*value, decoded.position),
                        decoded.denom,
                    );
                    transfer.token = decoded.token.clone();
                },
            }
            let masp_tx_hash = tx.add_masp_tx_section(shielded_transfer.masp_tx).1;
            transfer.shielded = Some(masp_tx_hash);
            tx.add_data(transfer.clone());
            tx.add_code_from_hash(code_hash, Some(TX_TRANSFER_WASM.to_owned()));
            tx.add_masp_builder(MaspBuilder {
                asset_types: asset_types.into_keys().collect(),
                // Store how the Info objects map to Descriptors/Outputs
                metadata: shielded_transfer.metadata,
                // Store the data that was used to construct the Transaction
                builder: shielded_transfer.builder,
                // Link the Builder to the Transaction by hash code
                target: masp_tx_hash,
            });
            (tx, TxData::Transfer(transfer))
        }
    }

    prop_compose! {
        // Generate an arbitrary bond transaction
        pub fn arb_bond_tx()(
            mut header in arb_header(),
            wrapper in arb_wrapper_tx(),
            bond in arb_bond(),
            code_hash in arb_hash(),
        ) -> (Tx, TxData) {
            header.tx_type = TxType::Wrapper(Box::new(wrapper));
            let mut tx = Tx { header, sections: vec![] };
            tx.add_data(bond.clone());
            tx.add_code_from_hash(code_hash, Some(TX_BOND_WASM.to_owned()));
            (tx, TxData::Bond(bond))
        }
    }

    prop_compose! {
        // Generate an arbitrary bond transaction
        pub fn arb_unbond_tx()(
            mut header in arb_header(),
            wrapper in arb_wrapper_tx(),
            unbond in arb_bond(),
            code_hash in arb_hash(),
        ) -> (Tx, TxData) {
            header.tx_type = TxType::Wrapper(Box::new(wrapper));
            let mut tx = Tx { header, sections: vec![] };
            tx.add_data(unbond.clone());
            tx.add_code_from_hash(code_hash, Some(TX_UNBOND_WASM.to_owned()));
            (tx, TxData::Unbond(unbond))
        }
    }

    prop_compose! {
        // Generate an arbitrary account initialization transaction
        pub fn arb_init_account_tx()(
            mut header in arb_header(),
            wrapper in arb_wrapper_tx(),
            mut init_account in arb_init_account(),
            extra_data in arb_code(),
            code_hash in arb_hash(),
        ) -> (Tx, TxData) {
            header.tx_type = TxType::Wrapper(Box::new(wrapper));
            let mut tx = Tx { header, sections: vec![] };
            let vp_code_hash = tx.add_section(Section::ExtraData(extra_data)).get_hash();
            init_account.vp_code_hash = vp_code_hash;
            tx.add_data(init_account.clone());
            tx.add_code_from_hash(code_hash, Some(TX_INIT_ACCOUNT_WASM.to_owned()));
            (tx, TxData::InitAccount(init_account))
        }
    }

    prop_compose! {
        // Generate an arbitrary account initialization transaction
        pub fn arb_become_validator_tx()(
            mut header in arb_header(),
            wrapper in arb_wrapper_tx(),
            become_validator in arb_become_validator(),
            code_hash in arb_hash(),
        ) -> (Tx, TxData) {
            header.tx_type = TxType::Wrapper(Box::new(wrapper));
            let mut tx = Tx { header, sections: vec![] };
            tx.add_data(become_validator.clone());
            tx.add_code_from_hash(code_hash, Some(TX_BECOME_VALIDATOR_WASM.to_owned()));
            (tx, TxData::InitValidator(become_validator))
        }
    }

    prop_compose! {
        // Generate an arbitrary proposal initialization transaction
        pub fn arb_init_proposal_tx()(
            mut header in arb_header(),
            wrapper in arb_wrapper_tx(),
            mut init_proposal in arb_init_proposal(),
            content_extra_data in arb_code(),
            type_extra_data in arb_code(),
            code_hash in arb_hash(),
        ) -> (Tx, TxData) {
            header.tx_type = TxType::Wrapper(Box::new(wrapper));
            let mut tx = Tx { header, sections: vec![] };
            let content_hash = tx.add_section(Section::ExtraData(content_extra_data)).get_hash();
            init_proposal.content = content_hash;
            if let ProposalType::Default(Some(hash)) = &mut init_proposal.r#type {
                let type_hash = tx.add_section(Section::ExtraData(type_extra_data)).get_hash();
                *hash = type_hash;
            }
            tx.add_data(init_proposal.clone());
            tx.add_code_from_hash(code_hash, Some(TX_INIT_PROPOSAL.to_owned()));
            (tx, TxData::InitProposal(init_proposal))
        }
    }

    prop_compose! {
        // Generate an arbitrary transaction with maybe a memo
        pub fn arb_memoed_tx()(
            (mut tx, tx_data) in arb_tx(),
            memo in option::of(arb_utf8_code()),
        ) -> (Tx, TxData) {
            if let Some(memo) = memo {
                let sechash = tx
                    .add_section(Section::ExtraData(memo))
                    .get_hash();
                tx.set_memo_sechash(sechash);
            } else {
                tx.set_memo_sechash(Default::default());
            }
            (tx, tx_data)
        }
    }

    prop_compose! {
        // Generate an arbitrary vote proposal transaction
        pub fn arb_vote_proposal_tx()(
            mut header in arb_header(),
            wrapper in arb_wrapper_tx(),
            vote_proposal in arb_vote_proposal(),
            code_hash in arb_hash(),
        ) -> (Tx, TxData) {
            header.tx_type = TxType::Wrapper(Box::new(wrapper));
            let mut tx = Tx { header, sections: vec![] };
            tx.add_data(vote_proposal.clone());
            tx.add_code_from_hash(code_hash, Some(TX_VOTE_PROPOSAL.to_owned()));
            (tx, TxData::VoteProposal(vote_proposal))
        }
    }

    prop_compose! {
        // Generate an arbitrary reveal public key transaction
        pub fn arb_reveal_pk_tx()(
            mut header in arb_header(),
            wrapper in arb_wrapper_tx(),
            pk in arb_common_pk(),
            code_hash in arb_hash(),
        ) -> (Tx, TxData) {
            header.tx_type = TxType::Wrapper(Box::new(wrapper));
            let mut tx = Tx { header, sections: vec![] };
            tx.add_data(pk.clone());
            tx.add_code_from_hash(code_hash, Some(TX_REVEAL_PK.to_owned()));
            (tx, TxData::RevealPk(pk))
        }
    }

    prop_compose! {
        // Generate an arbitrary account initialization transaction
        pub fn arb_update_account_tx()(
            mut header in arb_header(),
            wrapper in arb_wrapper_tx(),
            mut update_account in arb_update_account(),
            extra_data in arb_code(),
            code_hash in arb_hash(),
        ) -> (Tx, TxData) {
            header.tx_type = TxType::Wrapper(Box::new(wrapper));
            let mut tx = Tx { header, sections: vec![] };
            if let Some(vp_code_hash) = &mut update_account.vp_code_hash {
                let new_code_hash = tx.add_section(Section::ExtraData(extra_data)).get_hash();
                *vp_code_hash = new_code_hash;
            }
            tx.add_data(update_account.clone());
            tx.add_code_from_hash(code_hash, Some(TX_UPDATE_ACCOUNT_WASM.to_owned()));
            (tx, TxData::UpdateAccount(update_account))
        }
    }

    prop_compose! {
        // Generate an arbitrary reveal public key transaction
        pub fn arb_withdraw_tx()(
            mut header in arb_header(),
            wrapper in arb_wrapper_tx(),
            withdraw in arb_withdraw(),
            code_hash in arb_hash(),
        ) -> (Tx, TxData) {
            header.tx_type = TxType::Wrapper(Box::new(wrapper));
            let mut tx = Tx { header, sections: vec![] };
            tx.add_data(withdraw.clone());
            tx.add_code_from_hash(code_hash, Some(TX_WITHDRAW_WASM.to_owned()));
            (tx, TxData::Withdraw(withdraw))
        }
    }

    prop_compose! {
        // Generate an arbitrary claim rewards transaction
        pub fn arb_claim_rewards_tx()(
            mut header in arb_header(),
            wrapper in arb_wrapper_tx(),
            claim_rewards in arb_withdraw(),
            code_hash in arb_hash(),
        ) -> (Tx, TxData) {
            header.tx_type = TxType::Wrapper(Box::new(wrapper));
            let mut tx = Tx { header, sections: vec![] };
            tx.add_data(claim_rewards.clone());
            tx.add_code_from_hash(code_hash, Some(TX_CLAIM_REWARDS_WASM.to_owned()));
            (tx, TxData::ClaimRewards(claim_rewards))
        }
    }

    prop_compose! {
        // Generate an arbitrary commission change transaction
        pub fn arb_commission_change_tx()(
            mut header in arb_header(),
            wrapper in arb_wrapper_tx(),
            commission_change in arb_commission_change(),
            code_hash in arb_hash(),
        ) -> (Tx, TxData) {
            header.tx_type = TxType::Wrapper(Box::new(wrapper));
            let mut tx = Tx { header, sections: vec![] };
            tx.add_data(commission_change.clone());
            tx.add_code_from_hash(code_hash, Some(TX_CHANGE_COMMISSION_WASM.to_owned()));
            (tx, TxData::CommissionChange(commission_change))
        }
    }

    prop_compose! {
        // Generate an arbitrary commission change transaction
        pub fn arb_metadata_change_tx()(
            mut header in arb_header(),
            wrapper in arb_wrapper_tx(),
            metadata_change in arb_metadata_change(),
            code_hash in arb_hash(),
        ) -> (Tx, TxData) {
            header.tx_type = TxType::Wrapper(Box::new(wrapper));
            let mut tx = Tx { header, sections: vec![] };
            tx.add_data(metadata_change.clone());
            tx.add_code_from_hash(code_hash, Some(TX_CHANGE_METADATA_WASM.to_owned()));
            (tx, TxData::MetaDataChange(metadata_change))
        }
    }

    prop_compose! {
        // Generate an arbitrary unjail validator transaction
        pub fn arb_unjail_validator_tx()(
            mut header in arb_header(),
            wrapper in arb_wrapper_tx(),
            address in arb_non_internal_address(),
            code_hash in arb_hash(),
        ) -> (Tx, TxData) {
            header.tx_type = TxType::Wrapper(Box::new(wrapper));
            let mut tx = Tx { header, sections: vec![] };
            tx.add_data(address.clone());
            tx.add_code_from_hash(code_hash, Some(TX_UNJAIL_VALIDATOR_WASM.to_owned()));
            (tx, TxData::UnjailValidator(address))
        }
    }

    prop_compose! {
        // Generate an arbitrary deactivate validator transaction
        pub fn arb_deactivate_validator_tx()(
            mut header in arb_header(),
            wrapper in arb_wrapper_tx(),
            address in arb_non_internal_address(),
            code_hash in arb_hash(),
        ) -> (Tx, TxData) {
            header.tx_type = TxType::Wrapper(Box::new(wrapper));
            let mut tx = Tx { header, sections: vec![] };
            tx.add_data(address.clone());
            tx.add_code_from_hash(code_hash, Some(TX_DEACTIVATE_VALIDATOR_WASM.to_owned()));
            (tx, TxData::DeactivateValidator(address))
        }
    }

    prop_compose! {
        // Generate an arbitrary reactivate validator transaction
        pub fn arb_reactivate_validator_tx()(
            mut header in arb_header(),
            wrapper in arb_wrapper_tx(),
            address in arb_non_internal_address(),
            code_hash in arb_hash(),
        ) -> (Tx, TxData) {
            header.tx_type = TxType::Wrapper(Box::new(wrapper));
            let mut tx = Tx { header, sections: vec![] };
            tx.add_data(address.clone());
            tx.add_code_from_hash(code_hash, Some(TX_REACTIVATE_VALIDATOR_WASM.to_owned()));
            (tx, TxData::ReactivateValidator(address))
        }
    }

    prop_compose! {
        // Generate an arbitrary consensus key change transaction
        pub fn arb_consensus_key_change_tx()(
            mut header in arb_header(),
            wrapper in arb_wrapper_tx(),
            consensus_key_change in arb_consensus_key_change(),
            code_hash in arb_hash(),
        ) -> (Tx, TxData) {
            header.tx_type = TxType::Wrapper(Box::new(wrapper));
            let mut tx = Tx { header, sections: vec![] };
            tx.add_data(consensus_key_change.clone());
            tx.add_code_from_hash(code_hash, Some(TX_CHANGE_CONSENSUS_KEY_WASM.to_owned()));
            (tx, TxData::ConsensusKeyChange(consensus_key_change))
        }
    }

    prop_compose! {
        // Generate an arbitrary redelegation transaction
        pub fn arb_redelegation_tx()(
            mut header in arb_header(),
            wrapper in arb_wrapper_tx(),
            redelegation in arb_redelegation(),
            code_hash in arb_hash(),
        ) -> (Tx, TxData) {
            header.tx_type = TxType::Wrapper(Box::new(wrapper));
            let mut tx = Tx { header, sections: vec![] };
            tx.add_data(redelegation.clone());
            tx.add_code_from_hash(code_hash, Some(TX_REDELEGATE_WASM.to_owned()));
            (tx, TxData::Redelegation(redelegation))
        }
    }

    prop_compose! {
        // Generate an arbitrary redelegation transaction
        pub fn arb_update_steward_commission_tx()(
            mut header in arb_header(),
            wrapper in arb_wrapper_tx(),
            update_steward_commission in arb_update_steward_commission(),
            code_hash in arb_hash(),
        ) -> (Tx, TxData) {
            header.tx_type = TxType::Wrapper(Box::new(wrapper));
            let mut tx = Tx { header, sections: vec![] };
            tx.add_data(update_steward_commission.clone());
            tx.add_code_from_hash(code_hash, Some(TX_UPDATE_STEWARD_COMMISSION.to_owned()));
            (tx, TxData::UpdateStewardCommission(update_steward_commission))
        }
    }

    prop_compose! {
        // Generate an arbitrary redelegation transaction
        pub fn arb_resign_steward_tx()(
            mut header in arb_header(),
            wrapper in arb_wrapper_tx(),
            steward in arb_non_internal_address(),
            code_hash in arb_hash(),
        ) -> (Tx, TxData) {
            header.tx_type = TxType::Wrapper(Box::new(wrapper));
            let mut tx = Tx { header, sections: vec![] };
            tx.add_data(steward.clone());
            tx.add_code_from_hash(code_hash, Some(TX_RESIGN_STEWARD.to_owned()));
            (tx, TxData::ResignSteward(steward))
        }
    }

    prop_compose! {
        // Generate an arbitrary pending transfer transaction
        pub fn arb_pending_transfer_tx()(
            mut header in arb_header(),
            wrapper in arb_wrapper_tx(),
            pending_transfer in arb_pending_transfer(),
            code_hash in arb_hash(),
        ) -> (Tx, TxData) {
            header.tx_type = TxType::Wrapper(Box::new(wrapper));
            let mut tx = Tx { header, sections: vec![] };
            tx.add_data(pending_transfer.clone());
            tx.add_code_from_hash(code_hash, Some(TX_BRIDGE_POOL_WASM.to_owned()));
            (tx, TxData::PendingTransfer(pending_transfer))
        }
    }

    prop_compose! {
        // Generate an arbitrary IBC any transaction
        pub fn arb_ibc_any_tx()(
            mut header in arb_header(),
            wrapper in arb_wrapper_tx(),
            ibc_any in arb_ibc_any(),
            code_hash in arb_hash(),
        ) -> (Tx, TxData) {
            header.tx_type = TxType::Wrapper(Box::new(wrapper));
            let mut tx = Tx { header, sections: vec![] };
            let mut tx_data = vec![];
            ibc_any.encode(&mut tx_data).expect("unable to encode IBC data");
            tx.add_serialized_data(tx_data);
            tx.add_code_from_hash(code_hash, Some(TX_IBC_WASM.to_owned()));
            (tx, TxData::IbcAny(ibc_any))
        }
    }

    // Generate an arbitrary tx
    pub fn arb_tx() -> impl Strategy<Value = (Tx, TxData)> {
        prop_oneof![
            arb_transfer_tx(),
            arb_masp_transfer_tx(),
            arb_bond_tx(),
            arb_unbond_tx(),
            arb_init_account_tx(),
            arb_become_validator_tx(),
            arb_init_proposal_tx(),
            arb_vote_proposal_tx(),
            arb_reveal_pk_tx(),
            arb_update_account_tx(),
            arb_withdraw_tx(),
            arb_claim_rewards_tx(),
            arb_commission_change_tx(),
            arb_metadata_change_tx(),
            arb_unjail_validator_tx(),
            arb_deactivate_validator_tx(),
            arb_reactivate_validator_tx(),
            arb_consensus_key_change_tx(),
            arb_redelegation_tx(),
            arb_update_steward_commission_tx(),
            arb_resign_steward_tx(),
            arb_pending_transfer_tx(),
            arb_ibc_any_tx(),
        ]
    }

    prop_compose! {
        // Generate an arbitrary signature section
        pub fn arb_signature(targets: Vec<namada_core::types::hash::Hash>)(
            targets in Just(targets),
            secret_keys in collection::btree_map(
                arbitrary::any::<u8>(),
                arb_common_keypair(),
                1..3,
            ),
            signer in option::of(arb_non_internal_address()),
        ) -> Signature {
            if signer.is_some() {
                Signature::new(targets, secret_keys, signer)
            } else {
                let secret_keys = secret_keys
                    .into_values()
                    .enumerate()
                    .map(|(k, v)| (k as u8, v))
                    .collect();
                Signature::new(targets, secret_keys, signer)
            }
        }
    }

    prop_compose! {
        // Generate an arbitrary signed tx
        pub fn arb_signed_tx()(tx in arb_memoed_tx())(
            sigs in collection::vec(arb_signature(tx.0.sechashes()), 0..3),
            mut tx in Just(tx),
        ) -> (Tx, TxData) {
            for sig in sigs {
                // Add all the generated signature sections
                tx.0.add_section(Section::Signature(sig));
            }
            (tx.0, tx.1)
        }
    }
}<|MERGE_RESOLUTION|>--- conflicted
+++ resolved
@@ -769,24 +769,13 @@
     use namada_core::address::testing::{
         arb_established_address, arb_non_internal_address,
     };
-<<<<<<< HEAD
     use namada_core::address::MASP;
     use namada_core::eth_bridge_pool::PendingTransfer;
     use namada_core::hash::testing::arb_hash;
+    use namada_core::key::testing::arb_common_keypair;
     use namada_core::storage::testing::arb_epoch;
     use namada_core::token::testing::{arb_denominated_amount, arb_transfer};
     use namada_core::token::Transfer;
-=======
-    use namada_core::types::address::MASP;
-    use namada_core::types::eth_bridge_pool::PendingTransfer;
-    use namada_core::types::hash::testing::arb_hash;
-    use namada_core::types::key::testing::arb_common_keypair;
-    use namada_core::types::storage::testing::arb_epoch;
-    use namada_core::types::token::testing::{
-        arb_denominated_amount, arb_transfer,
-    };
-    use namada_core::types::token::Transfer;
->>>>>>> 9e931a6b
     use namada_governance::storage::proposal::testing::{
         arb_init_proposal, arb_vote_proposal,
     };
@@ -819,17 +808,9 @@
         arb_consensus_key_change, arb_metadata_change, arb_redelegation,
         arb_withdraw,
     };
-<<<<<<< HEAD
-    use crate::tx::{Code, Commitment, Header, MaspBuilder, Section};
-=======
     use crate::tx::{
         Code, Commitment, Header, MaspBuilder, Section, Signature,
     };
-    use crate::types::chain::ChainId;
-    use crate::types::eth_bridge_pool::testing::arb_pending_transfer;
-    use crate::types::key::testing::arb_common_pk;
-    use crate::types::time::{DateTime, DateTimeUtc, Utc};
->>>>>>> 9e931a6b
 
     #[derive(Debug, Clone)]
     #[allow(clippy::large_enum_variant)]
@@ -1514,7 +1495,7 @@
 
     prop_compose! {
         // Generate an arbitrary signature section
-        pub fn arb_signature(targets: Vec<namada_core::types::hash::Hash>)(
+        pub fn arb_signature(targets: Vec<namada_core::hash::Hash>)(
             targets in Just(targets),
             secret_keys in collection::btree_map(
                 arbitrary::any::<u8>(),
