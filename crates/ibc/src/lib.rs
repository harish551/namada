--- conflicted
+++ resolved
@@ -19,7 +19,7 @@
 pub use context::transfer_mod::{ModuleWrapper, TransferModule};
 use context::IbcContext;
 pub use context::ValidationParams;
-<<<<<<< HEAD
+use namada_core::address::Address;
 use namada_core::ibc::apps::nft_transfer::handler::{
     send_nft_transfer_execute, send_nft_transfer_validate,
 };
@@ -29,9 +29,6 @@
     is_receiver_chain_source as is_nft_receiver_chain_source, PrefixedClassId,
     TracePrefix as NftTracePrefix,
 };
-=======
-use namada_core::address::{Address, MASP};
->>>>>>> 78519dd1
 use namada_core::ibc::apps::transfer::handler::{
     send_transfer_execute, send_transfer_validate,
 };
@@ -49,16 +46,6 @@
 use namada_core::ibc::core::router::types::error::RouterError;
 use namada_core::ibc::primitives::proto::Any;
 pub use namada_core::ibc::*;
-<<<<<<< HEAD
-use namada_core::types::address::Address;
-use namada_core::types::ibc::{
-    is_ibc_denom, is_nft_trace, IbcShieldedTransfer, MsgNftTransfer,
-    MsgTransfer, EVENT_ATTRIBUTE_SUCCESS, EVENT_TYPE_NFT_PACKET,
-    EVENT_TYPE_PACKET, EVENT_VALUE_SUCCESS,
-};
-=======
-use namada_core::masp::PaymentAddress;
->>>>>>> 78519dd1
 use prost::Message;
 use thiserror::Error;
 
@@ -395,9 +382,14 @@
                 TracePrefix::new(dest_port_id.clone(), dest_channel_id.clone());
             prefixed_denom.add_trace_prefix(prefix);
         }
-        return Ok(storage::ibc_token(prefixed_denom.to_string()));
-    }
-<<<<<<< HEAD
+        let token = if prefixed_denom.trace_path.is_empty() {
+            Address::decode(prefixed_denom.to_string())
+                .map_err(|e| Error::Trace(format!("Invalid base denom: {e}")))?
+        } else {
+            storage::ibc_token(prefixed_denom.to_string())
+        };
+        return Ok(token);
+    }
 
     if let Some((trace_path, base_class_id, token_id)) =
         is_nft_trace(&ibc_denom)
@@ -431,14 +423,6 @@
         "Invalid IBC denom: {}",
         ibc_denom.as_ref()
     )))
-=======
-    if ibc_denom.trace_path.is_empty() {
-        Address::decode(ibc_denom.to_string())
-            .map_err(|e| Error::Denom(format!("Invalid base denom: {e}")))
-    } else {
-        Ok(storage::ibc_token(ibc_denom.to_string()))
-    }
->>>>>>> 78519dd1
 }
 
 #[cfg(any(test, feature = "testing"))]
