--- conflicted
+++ resolved
@@ -9,13 +9,8 @@
 use borsh::BorshDeserialize;
 use namada_core::validity_predicate::VpSentinel;
 use namada_gas::{GasMetering, TxGasMeter, WASM_MEMORY_PAGE_GAS};
-<<<<<<< HEAD
 use namada_state::{DBIter, State, StateRead, StorageHasher, StorageRead, DB};
 use namada_tx::data::{TxSentinel, TxType};
-=======
-use namada_state::{DBIter, State, StateRead, StorageHasher, DB};
-use namada_tx::data::TxSentinel;
->>>>>>> 88a64572
 use namada_tx::{Commitment, Section, Tx};
 use parity_wasm::elements::Instruction::*;
 use parity_wasm::elements::{self, SignExtInstruction};
@@ -540,30 +535,6 @@
 {
     match code_or_hash {
         Commitment::Hash(code_hash) => {
-<<<<<<< HEAD
-            let (module, store, tx_len) = match wasm_cache.fetch(code_hash)? {
-                Some((module, store)) => {
-                    // Gas accounting even if the compiled module is in cache
-                    let key = Key::wasm_code_len(code_hash);
-                    let tx_len = state
-                        .read::<u64>(&key)
-                        .map_err(|e| {
-                            Error::LoadWasmCode(format!(
-                                "Read wasm code length failed from storage: \
-                                 key {}, error {}",
-                                key, e
-                            ))
-                        })?
-                        .ok_or_else(|| {
-                            Error::LoadWasmCode(format!(
-                                "No wasm code length in storage: key {}",
-                                key
-                            ))
-                        })?;
-
-                    (module, store, tx_len)
-                }
-=======
             let code_len_key = Key::wasm_code_len(code_hash);
             let tx_len = state
                 .read::<u64>(&code_len_key)
@@ -592,37 +563,20 @@
 
             let (module, store) = match wasm_cache.fetch(code_hash)? {
                 Some((module, store)) => (module, store),
->>>>>>> 88a64572
                 None => {
                     let key = Key::wasm_code(code_hash);
                     let code = state
                         .read_bytes(&key)
                         .map_err(|e| {
                             Error::LoadWasmCode(format!(
-<<<<<<< HEAD
-                                "Read wasm code failed from storage: key {}, \
-                                 error {}",
-                                key, e
-=======
                                 "Read wasm code failed: key {key}, error {e}"
->>>>>>> 88a64572
                             ))
                         })?
                         .ok_or_else(|| {
                             Error::LoadWasmCode(format!(
-<<<<<<< HEAD
-                                "No wasm code in storage: key {}",
-                                key
-                            ))
-                        })?;
-
-                    let tx_len = u64::try_from(code.len())
-                        .map_err(|e| Error::ConversionError(e.to_string()))?;
-=======
                                 "No wasm code in storage: key {key}"
                             ))
                         })?;
->>>>>>> 88a64572
 
                     match wasm_cache.compile_or_fetch(code)? {
                         Some((module, store)) => (module, store),
