//! Validity predicate for the Ethereum bridge pool
//!
//! This pool holds user initiated transfers of value from
//! Namada to Ethereum. It is to act like a mempool: users
//! add in their desired transfers and their chosen amount
//! of NAM to cover Ethereum side gas fees. These transfers
//! can be relayed in batches along with Merkle proofs.
//!
//! This VP checks that additions to the pool are handled
//! correctly. This means that the appropriate data is
//! added to the pool and gas fees are submitted appropriately
//! and that tokens to be transferred are escrowed.

use std::borrow::Cow;
use std::collections::BTreeSet;
use std::fmt::Debug;
use std::marker::PhantomData;

use borsh::BorshDeserialize;
use eyre::eyre;
use namada_core::eth_bridge_pool::erc20_token_address;
use namada_core::hints;
use namada_ethereum_bridge::storage::bridge_pool::{
    get_pending_key, is_bridge_pool_key, BRIDGE_POOL_ADDRESS,
};
use namada_ethereum_bridge::storage::parameters::read_native_erc20_address;
use namada_ethereum_bridge::storage::whitelist;
use namada_ethereum_bridge::ADDRESS as BRIDGE_ADDRESS;
use namada_state::StateRead;
use namada_tx::Tx;

use crate::address::{Address, InternalAddress};
use crate::eth_bridge_pool::{PendingTransfer, TransferToEthereumKind};
use crate::ethereum_events::EthAddress;
use crate::ledger::native_vp::{Ctx, NativeVp, StorageReader};
use crate::storage::Key;
use crate::token::storage_key::balance_key;
use crate::token::Amount;
use crate::vm::WasmCacheAccess;

#[derive(thiserror::Error, Debug)]
#[error(transparent)]
/// Generic error that may be returned by the validity predicate
pub struct Error(#[from] eyre::Error);

/// A positive or negative amount
#[derive(Copy, Clone)]
enum SignedAmount {
    Positive(Amount),
    Negative(Amount),
}

/// An [`Amount`] that has been updated with some delta value.
#[derive(Copy, Clone)]
struct AmountDelta {
    /// The base [`Amount`], before applying the delta.
    base: Amount,
    /// The delta to be applied to the base amount.
    delta: SignedAmount,
}

impl AmountDelta {
    /// Resolve the updated amount by applying the delta value.
    #[inline]
    fn resolve(self) -> Amount {
        match self.delta {
            SignedAmount::Positive(delta) => self.base + delta,
            SignedAmount::Negative(delta) => self.base - delta,
        }
    }
}

/// Validity predicate for the Ethereum bridge
pub struct BridgePoolVp<'ctx, S, CA>
where
    S: StateRead,
    CA: 'static + WasmCacheAccess,
{
    /// Context to interact with the host structures.
    pub ctx: Ctx<'ctx, S, CA>,
}

impl<'a, S, CA> BridgePoolVp<'a, S, CA>
where
    S: StateRead,
    CA: 'static + WasmCacheAccess,
{
    /// Get the change in the balance of an account
    /// associated with an address
    fn account_balance_delta(
        &self,
        token: &Address,
        address: &Address,
    ) -> Option<AmountDelta> {
        let account_key = balance_key(token, address);
        let before: Amount = (&self.ctx)
            .read_pre_value(&account_key)
            .map_err(|error| {
                tracing::warn!(?error, %account_key, "reading pre value");
            })
            .ok()?
            // NB: the previous balance of the given account might
            // have been null. this is valid if the account is
            // being credited, such as when we escrow gas under
            // the Bridge pool
            .unwrap_or_default();
        let after: Amount = (&self.ctx)
            .read_post_value(&account_key)
            .unwrap_or_else(|error| {
                tracing::warn!(?error, %account_key, "reading post value");
                None
            })?;
        Some(AmountDelta {
            base: before,
            delta: if before > after {
                SignedAmount::Negative(before - after)
            } else {
                SignedAmount::Positive(after - before)
            },
        })
    }

    /// Check that the correct amount of tokens were sent
    /// from the correct account into escrow.
    #[inline]
    fn check_escrowed_toks<K>(
        &self,
        delta: EscrowDelta<K>,
    ) -> Result<bool, Error> {
        self.check_escrowed_toks_balance(delta)
            .map(|balance| balance.is_some())
    }

    /// Check that the correct amount of tokens were sent
    /// from the correct account into escrow, and return
    /// the updated escrow balance.
    fn check_escrowed_toks_balance<K>(
        &self,
        delta: EscrowDelta<K>,
    ) -> Result<Option<AmountDelta>, Error> {
        let EscrowDelta {
            token,
            payer_account,
            escrow_account,
            expected_debit,
            expected_credit,
            ..
        } = delta;
        let debit = self.account_balance_delta(&token, payer_account);
        let credit = self.account_balance_delta(&token, escrow_account);

        match (debit, credit) {
            // success case
            (
                Some(AmountDelta {
                    delta: SignedAmount::Negative(debit),
                    ..
                }),
                Some(
                    escrow_balance @ AmountDelta {
                        delta: SignedAmount::Positive(credit),
                        ..
                    },
                ),
            ) => Ok((debit == expected_debit && credit == expected_credit)
                .then_some(escrow_balance)),
            // user did not debit from their account
            (
                Some(AmountDelta {
                    delta: SignedAmount::Positive(_),
                    ..
                }),
                _,
            ) => {
                tracing::debug!(
                    "The account {} was not debited.",
                    payer_account
                );
                Ok(None)
            }
            // user did not credit escrow account
            (
                _,
                Some(AmountDelta {
                    delta: SignedAmount::Negative(_),
                    ..
                }),
            ) => {
                tracing::debug!(
                    "The Ethereum bridge pool's escrow was not credited from \
                     account {}.",
                    payer_account
                );
                Ok(None)
            }
            // some other error occurred while calculating
            // balance deltas
            (None, _) | (_, None) => Err(Error(eyre!(
                "Could not calculate the balance delta for {}",
                payer_account
            ))),
        }
    }

    /// Check that the gas was correctly escrowed.
    fn check_gas_escrow(
        &self,
        wnam_address: &EthAddress,
        transfer: &PendingTransfer,
        gas_check: EscrowDelta<'_, GasCheck>,
    ) -> Result<bool, Error> {
        if hints::unlikely(
            *gas_check.token == erc20_token_address(wnam_address),
        ) {
            // NB: this should never be possible: protocol tx state updates
            // never result in wNAM ERC20s being minted
            tracing::error!(
                ?transfer,
                "Attempted to pay Bridge pool fees with wrapped NAM."
            );
            return Ok(false);
        }
        if matches!(
            &*gas_check.token,
            Address::Internal(InternalAddress::Nut(_))
        ) {
            tracing::debug!(
                ?transfer,
                "The gas fees of the transfer cannot be paid in NUTs."
            );
            return Ok(false);
        }
        if !self.check_escrowed_toks(gas_check)? {
            tracing::debug!(
                ?transfer,
                "The gas fees of the transfer were not properly escrowed into \
                 the Ethereum bridge pool."
            );
            return Ok(false);
        }
        Ok(true)
    }

    /// Validate a wrapped NAM transfer to Ethereum.
    fn check_wnam_escrow(
        &self,
        &wnam_address: &EthAddress,
        transfer: &PendingTransfer,
        token_check: EscrowDelta<'_, TokenCheck>,
    ) -> Result<bool, Error> {
        if hints::unlikely(matches!(
            &transfer.transfer.kind,
            TransferToEthereumKind::Nut
        )) {
            // NB: this should never be possible: protocol tx state updates
            // never result in wNAM NUTs being minted. in turn, this means
            // that users should never hold wNAM NUTs. doesn't hurt to add
            // the extra check to the vp, though
            tracing::error!(
                ?transfer,
                "Attempted to add a wNAM NUT transfer to the Bridge pool"
            );
            return Ok(false);
        }

        let wnam_whitelisted = {
            let key = whitelist::Key {
                asset: wnam_address,
                suffix: whitelist::KeyType::Whitelisted,
            }
            .into();
            (&self.ctx).read_pre_value(&key)?.unwrap_or(false)
        };
        if !wnam_whitelisted {
            tracing::debug!(
                ?transfer,
                "Wrapped NAM transfers are currently disabled"
            );
            return Ok(false);
        }

        // if we are going to mint wNam on Ethereum, the appropriate
        // amount of Nam must be escrowed in the Ethereum bridge VP's
        // storage.
        let escrowed_balance =
            match self.check_escrowed_toks_balance(token_check)? {
                Some(balance) => balance.resolve(),
                None => return Ok(false),
            };

        let wnam_cap = {
            let key = whitelist::Key {
                asset: wnam_address,
                suffix: whitelist::KeyType::Cap,
            }
            .into();
            (&self.ctx).read_pre_value(&key)?.unwrap_or_default()
        };
        if escrowed_balance > wnam_cap {
            tracing::debug!(
                ?transfer,
                escrowed_nam = %escrowed_balance.to_string_native(),
                wnam_cap = %wnam_cap.to_string_native(),
                "The balance of the escrow account exceeds the amount \
                 of NAM that is allowed to cross the Ethereum bridge"
            );
            return Ok(false);
        }

        Ok(true)
    }

    /// Determine the debit and credit amounts that should be checked.
    fn determine_escrow_checks<'trans, 'this: 'trans>(
        &'this self,
        wnam_address: &EthAddress,
        transfer: &'trans PendingTransfer,
    ) -> Result<EscrowCheck<'trans>, Error> {
        let tok_is_native_asset = &transfer.transfer.asset == wnam_address;

        // NB: this comparison is not enough to check
        // if NAM is being used for both tokens and gas
        // fees, since wrapped NAM will have a different
        // token address
        let same_token_and_gas_erc20 =
            transfer.token_address() == transfer.gas_fee.token;

        let (expected_gas_debit, expected_token_debit) = {
            // NB: there is a corner case where the gas fees and escrowed
            // tokens are debited from the same address, when the gas fee
            // payer and token sender are the same, and the underlying
            // transferred assets are the same
            let same_sender_and_fee_payer =
                transfer.gas_fee.payer == transfer.transfer.sender;
            let gas_is_native_asset =
                transfer.gas_fee.token == self.ctx.state.in_mem().native_token;
            let gas_and_token_is_native_asset =
                gas_is_native_asset && tok_is_native_asset;
            let same_token_and_gas_asset =
                gas_and_token_is_native_asset || same_token_and_gas_erc20;
            let same_debited_address =
                same_sender_and_fee_payer && same_token_and_gas_asset;

            if same_debited_address {
                let debit = sum_gas_and_token_amounts(transfer)?;
                (debit, debit)
            } else {
                (transfer.gas_fee.amount, transfer.transfer.amount)
            }
        };
        let (expected_gas_credit, expected_token_credit) = {
            // NB: there is a corner case where the gas fees and escrowed
            // tokens are credited to the same address, when the underlying
            // transferred assets are the same (unless the asset is NAM)
            let same_credited_address = same_token_and_gas_erc20;

            if same_credited_address {
                let credit = sum_gas_and_token_amounts(transfer)?;
                (credit, credit)
            } else {
                (transfer.gas_fee.amount, transfer.transfer.amount)
            }
        };
        let (token_check_addr, token_check_escrow_acc) = if tok_is_native_asset
        {
            // when minting wrapped NAM on Ethereum, escrow to the Ethereum
            // bridge address, and draw from NAM token accounts
            let token = Cow::Borrowed(&self.ctx.state.in_mem().native_token);
            let escrow_account = &BRIDGE_ADDRESS;
            (token, escrow_account)
        } else {
            // otherwise, draw from ERC20/NUT wrapped asset token accounts,
            // and escrow to the Bridge pool address
            let token = Cow::Owned(transfer.token_address());
            let escrow_account = &BRIDGE_POOL_ADDRESS;
            (token, escrow_account)
        };

        Ok(EscrowCheck {
            gas_check: EscrowDelta {
                // NB: it's fine to not check for wrapped NAM here,
                // as users won't hold wrapped NAM tokens in practice,
                // anyway
                token: Cow::Borrowed(&transfer.gas_fee.token),
                payer_account: &transfer.gas_fee.payer,
                escrow_account: &BRIDGE_POOL_ADDRESS,
                expected_debit: expected_gas_debit,
                expected_credit: expected_gas_credit,
                transferred_amount: &transfer.gas_fee.amount,
                _kind: PhantomData,
            },
            token_check: EscrowDelta {
                token: token_check_addr,
                payer_account: &transfer.transfer.sender,
                escrow_account: token_check_escrow_acc,
                expected_debit: expected_token_debit,
                expected_credit: expected_token_credit,
                transferred_amount: &transfer.transfer.amount,
                _kind: PhantomData,
            },
        })
    }
}

/// Helper struct for handling the different escrow
/// checking scenarios.
struct EscrowDelta<'a, KIND> {
    token: Cow<'a, Address>,
    payer_account: &'a Address,
    escrow_account: &'a Address,
    expected_debit: Amount,
    expected_credit: Amount,
    transferred_amount: &'a Amount,
    _kind: PhantomData<*const KIND>,
}

impl<KIND> EscrowDelta<'_, KIND> {
    /// Validate an [`EscrowDelta`].
    ///
    /// # Conditions for validation
    ///
    /// If the transferred amount in the [`EscrowDelta`] is nil,
    /// then no keys could have been changed. If the transferred
    /// amount is greater than zero, then the appropriate escrow
    /// keys must have been written to by some wasm tx.
    #[inline]
    fn validate(&self, changed_keys: &BTreeSet<Key>) -> bool {
        if hints::unlikely(self.transferred_amount_is_nil()) {
            self.check_escrow_keys_unchanged(changed_keys)
        } else {
            self.check_escrow_keys_changed(changed_keys)
        }
    }

    /// Check if all required escrow keys in `changed_keys` were modified.
    #[inline]
    fn check_escrow_keys_changed(&self, changed_keys: &BTreeSet<Key>) -> bool {
        let EscrowDelta {
            token,
            payer_account,
            escrow_account,
            ..
        } = self;

        let owner_key = balance_key(token, payer_account);
        let escrow_key = balance_key(token, escrow_account);

        changed_keys.contains(&owner_key) && changed_keys.contains(&escrow_key)
    }

    /// Check if no escrow keys in `changed_keys` were modified.
    #[inline]
    fn check_escrow_keys_unchanged(
        &self,
        changed_keys: &BTreeSet<Key>,
    ) -> bool {
        let EscrowDelta {
            token,
            payer_account,
            escrow_account,
            ..
        } = self;

        let owner_key = balance_key(token, payer_account);
        let escrow_key = balance_key(token, escrow_account);

        !changed_keys.contains(&owner_key)
            && !changed_keys.contains(&escrow_key)
    }

    /// Check if the amount transferred to escrow is nil.
    #[inline]
    fn transferred_amount_is_nil(&self) -> bool {
        let EscrowDelta {
            transferred_amount, ..
        } = self;
        transferred_amount.is_zero()
    }
}

/// There are two checks we must do when minting wNam.
///
/// 1. Check that gas fees were escrowed.
/// 2. Check that the Nam to back wNam was escrowed.
struct EscrowCheck<'a> {
    gas_check: EscrowDelta<'a, GasCheck>,
    token_check: EscrowDelta<'a, TokenCheck>,
}

impl EscrowCheck<'_> {
    #[inline]
    fn validate(&self, changed_keys: &BTreeSet<Key>) -> bool {
        self.gas_check.validate(changed_keys)
            && self.token_check.validate(changed_keys)
    }
}

/// Perform a gas check.
enum GasCheck {}

/// Perform a token check.
enum TokenCheck {}

/// Sum gas and token amounts on a pending transfer, checking for overflows.
#[inline]
fn sum_gas_and_token_amounts(
    transfer: &PendingTransfer,
) -> Result<Amount, Error> {
    transfer
        .gas_fee
        .amount
        .checked_add(transfer.transfer.amount)
        .ok_or_else(|| {
            Error(eyre!(
                "Addition overflowed adding gas fee + transfer amount."
            ))
        })
}

impl<'a, S, CA> NativeVp for BridgePoolVp<'a, S, CA>
where
    S: StateRead,
    CA: 'static + WasmCacheAccess,
{
    type Error = Error;

    fn validate_tx(
        &self,
        tx: &Tx,
        keys_changed: &BTreeSet<Key>,
        _verifiers: &BTreeSet<Address>,
    ) -> Result<bool, Error> {
        tracing::debug!(
            keys_changed_len = keys_changed.len(),
            verifiers_len = _verifiers.len(),
            "Ethereum Bridge Pool VP triggered",
        );
        let Some(tx_data) = tx.data() else {
            return Err(eyre!("No transaction data found").into());
        };
        let transfer: PendingTransfer =
            BorshDeserialize::try_from_slice(&tx_data[..])
                .map_err(|e| Error(e.into()))?;

        let pending_key = get_pending_key(&transfer);
        // check that transfer is not already in the pool
        match (&self.ctx).read_pre_value::<PendingTransfer>(&pending_key) {
            Ok(Some(_)) => {
                tracing::debug!(
                    "Rejecting transaction as the transfer is already in the \
                     Ethereum bridge pool."
                );
                return Ok(false);
            }
            Err(e) => {
                return Err(eyre!(
                    "Could not read the storage key associated with the \
                     transfer: {:?}",
                    e
                )
                .into());
            }
            _ => {}
        }
        for key in keys_changed.iter().filter(|k| is_bridge_pool_key(k)) {
            if *key != pending_key {
                tracing::debug!(
                    "Rejecting transaction as it is attempting to change an \
                     incorrect key in the Ethereum bridge pool: {}.\n \
                     Expected key: {}",
                    key,
                    pending_key
                );
                return Ok(false);
            }
        }
        let pending: PendingTransfer =
            (&self.ctx).read_post_value(&pending_key)?.ok_or(eyre!(
                "Rejecting transaction as the transfer wasn't added to the \
                 pool of pending transfers"
            ))?;
        if pending != transfer {
            tracing::debug!(
                "An incorrect transfer was added to the Ethereum bridge pool: \
                 {:?}.\n Expected: {:?}",
                transfer,
                pending
            );
            return Ok(false);
        }
        // The deltas in the escrowed amounts we must check.
        let wnam_address = read_native_erc20_address(&self.ctx.pre())?;
        let escrow_checks =
            self.determine_escrow_checks(&wnam_address, &transfer)?;
        if !escrow_checks.validate(keys_changed) {
            tracing::debug!(
                ?transfer,
                "Missing storage modifications in the Bridge pool"
            );
            return Ok(false);
        }
        // check that gas was correctly escrowed.
        if !self.check_gas_escrow(
            &wnam_address,
            &transfer,
            escrow_checks.gas_check,
        )? {
            return Ok(false);
        }
        // check the escrowed assets
        if transfer.transfer.asset == wnam_address {
            self.check_wnam_escrow(
                &wnam_address,
                &transfer,
                escrow_checks.token_check,
            )
        } else {
            self.check_escrowed_toks(escrow_checks.token_check)
        }
        .map(|ok| {
            if ok {
                tracing::info!(
                    "The Ethereum bridge pool VP accepted the transfer {:?}.",
                    transfer
                );
            } else {
                tracing::debug!(
                    ?transfer,
                    "The assets of the transfer were not properly escrowed \
                     into the Ethereum bridge pool."
                );
            }
            ok
        })
    }
}

#[cfg(test)]
mod test_bridge_pool_vp {
    use std::cell::RefCell;
    use std::env::temp_dir;

    use namada_core::borsh::BorshSerializeExt;
    use namada_core::validity_predicate::VpSentinel;
    use namada_ethereum_bridge::storage::bridge_pool::get_signed_root_key;
    use namada_ethereum_bridge::storage::parameters::{
        Contracts, EthereumBridgeParams, UpgradeableContract,
    };
    use namada_ethereum_bridge::storage::wrapped_erc20s;
    use namada_gas::TxGasMeter;
    use namada_state::testing::TestState;
    use namada_state::StorageWrite;
    use namada_tx::data::TxType;

    use super::*;
    use crate::address::testing::{nam, wnam};
    use crate::address::InternalAddress;
    use crate::eth_bridge_pool::{GasFee, TransferToEthereum};
    use crate::hash::Hash;
    use crate::ledger::gas::VpGasMeter;
    use crate::state::write_log::WriteLog;
<<<<<<< HEAD
    use crate::storage::TxIndex;
=======
    use crate::state::{Sha256Hasher, State, WlStorage};
    use crate::types::address::{nam, wnam};
    use crate::types::chain::ChainId;
    use crate::types::eth_bridge_pool::{GasFee, TransferToEthereum};
    use crate::types::hash::Hash;
    use crate::types::storage::TxIndex;
>>>>>>> 92fc1f67
    use crate::vm::wasm::VpCache;
    use crate::vm::WasmCacheRwAccess;

    /// The amount of NAM Bertha has
    const ASSET: EthAddress = EthAddress([0; 20]);
    const BERTHA_WEALTH: u64 = 1_000_000;
    const BERTHA_TOKENS: u64 = 10_000;
    const DAES_NUTS: u64 = 10_000;
    const DAEWONS_GAS: u64 = 1_000_000;
    const ESCROWED_AMOUNT: u64 = 1_000;
    const ESCROWED_TOKENS: u64 = 1_000;
    const ESCROWED_NUTS: u64 = 1_000;
    const GAS_FEE: u64 = 100;
    const TOKENS: u64 = 100;

    /// A set of balances for an address
    struct Balance {
        /// The address of the Ethereum asset.
        asset: EthAddress,
        /// NUT or ERC20 Ethereum asset kind.
        kind: TransferToEthereumKind,
        /// The owner of the ERC20 assets.
        owner: Address,
        /// The gas to escrow under the Bridge pool.
        gas: Amount,
        /// The tokens to be sent across the Ethereum bridge,
        /// escrowed to the Bridge pool account.
        token: Amount,
    }

    impl Balance {
        fn new(kind: TransferToEthereumKind, address: Address) -> Self {
            Self {
                kind,
                asset: ASSET,
                owner: address,
                gas: 0.into(),
                token: 0.into(),
            }
        }
    }

    /// An established user address for testing & development
    fn bertha_address() -> Address {
        Address::decode("tnam1qyctxtpnkhwaygye0sftkq28zedf774xc5a2m7st")
            .expect("The token address decoding shouldn't fail")
    }

    /// An implicit user address for testing & development
    #[allow(dead_code)]
    pub fn daewon_address() -> Address {
        use crate::key::*;
        pub fn daewon_keypair() -> common::SecretKey {
            let bytes = [
                235, 250, 15, 1, 145, 250, 172, 218, 247, 27, 63, 212, 60, 47,
                164, 57, 187, 156, 182, 144, 107, 174, 38, 81, 37, 40, 19, 142,
                68, 135, 57, 50,
            ];
            let ed_sk = ed25519::SecretKey::try_from_slice(&bytes).unwrap();
            ed_sk.try_to_sk().unwrap()
        }
        (&daewon_keypair().ref_to()).into()
    }

    /// A sampled established address for tests
    pub fn established_address_1() -> Address {
        Address::decode("tnam1q8j5s6xp55p05yznwnftkv3kr9gjtsw3nq7x6tw5")
            .expect("The token address decoding shouldn't fail")
    }

    /// The bridge pool at the beginning of all tests
    fn initial_pool() -> PendingTransfer {
        PendingTransfer {
            transfer: TransferToEthereum {
                kind: TransferToEthereumKind::Erc20,
                asset: ASSET,
                sender: bertha_address(),
                recipient: EthAddress([0; 20]),
                amount: 0.into(),
            },
            gas_fee: GasFee {
                token: nam(),
                amount: 0.into(),
                payer: bertha_address(),
            },
        }
    }

    /// Create a write-log representing storage before a transfer is added to
    /// the pool.
    fn new_write_log(write_log: &mut WriteLog) {
        *write_log = WriteLog::default();
        // setup the initial bridge pool storage
        write_log
            .write(&get_signed_root_key(), Hash([0; 32]).serialize_to_vec())
            .expect("Test failed");
        let transfer = initial_pool();
        write_log
            .write(&get_pending_key(&transfer), transfer.serialize_to_vec())
            .expect("Test failed");
        // whitelist wnam
        let key = whitelist::Key {
            asset: wnam(),
            suffix: whitelist::KeyType::Whitelisted,
        }
        .into();
        write_log
            .write(&key, true.serialize_to_vec())
            .expect("Test failed");
        let key = whitelist::Key {
            asset: wnam(),
            suffix: whitelist::KeyType::Cap,
        }
        .into();
        write_log
            .write(&key, Amount::max().serialize_to_vec())
            .expect("Test failed");
        // set up users with ERC20 and NUT balances
        update_balances(
            write_log,
            Balance::new(TransferToEthereumKind::Erc20, bertha_address()),
            SignedAmount::Positive(BERTHA_WEALTH.into()),
            SignedAmount::Positive(BERTHA_TOKENS.into()),
        );
        update_balances(
            write_log,
            Balance::new(TransferToEthereumKind::Nut, daewon_address()),
            SignedAmount::Positive(DAEWONS_GAS.into()),
            SignedAmount::Positive(DAES_NUTS.into()),
        );
        // set up the initial balances of the bridge pool
        update_balances(
            write_log,
            Balance::new(TransferToEthereumKind::Erc20, BRIDGE_POOL_ADDRESS),
            SignedAmount::Positive(ESCROWED_AMOUNT.into()),
            SignedAmount::Positive(ESCROWED_TOKENS.into()),
        );
        update_balances(
            write_log,
            Balance::new(TransferToEthereumKind::Nut, BRIDGE_POOL_ADDRESS),
            SignedAmount::Positive(ESCROWED_AMOUNT.into()),
            SignedAmount::Positive(ESCROWED_NUTS.into()),
        );
        // set up the initial balances of the ethereum bridge account
        update_balances(
            write_log,
            Balance::new(TransferToEthereumKind::Erc20, BRIDGE_ADDRESS),
            SignedAmount::Positive(ESCROWED_AMOUNT.into()),
            // we only care about escrowing NAM
            SignedAmount::Positive(0.into()),
        );
        write_log.commit_tx();
    }

    /// Update gas and token balances of an address and
    /// return the keys changed
    fn update_balances(
        write_log: &mut WriteLog,
        balance: Balance,
        gas_delta: SignedAmount,
        token_delta: SignedAmount,
    ) -> BTreeSet<Key> {
        // wnam is drawn from the same account
        if balance.asset == wnam()
            && !matches!(&balance.owner, Address::Internal(_))
        {
            use SignedAmount::*;

            // update the balance of nam
            let original_balance = std::cmp::max(balance.token, balance.gas);
            let updated_balance = match (gas_delta, token_delta) {
                (Negative(x), Negative(y)) => original_balance - x - y,
                (Negative(x), Positive(y)) => original_balance - x + y,
                (Positive(x), Negative(y)) => original_balance + x - y,
                (Positive(x), Positive(y)) => original_balance + x + y,
            };

            // write the changes to the log
            let account_key = balance_key(&nam(), &balance.owner);
            write_log
                .write(&account_key, updated_balance.serialize_to_vec())
                .expect("Test failed");

            // changed keys
            [account_key].into()
        } else {
            // get the balance keys
            let token_key = if balance.asset == wnam() {
                // the match above guards against non-internal addresses,
                // so the only logical owner here is the Ethereum bridge
                // address, where we escrow NAM to, when minting wNAM on
                // Ethereum
                assert_eq!(balance.owner, BRIDGE_POOL_ADDRESS);
                balance_key(&nam(), &BRIDGE_ADDRESS)
            } else {
                balance_key(
                    &match balance.kind {
                        TransferToEthereumKind::Erc20 => {
                            wrapped_erc20s::token(&balance.asset)
                        }
                        TransferToEthereumKind::Nut => {
                            wrapped_erc20s::nut(&balance.asset)
                        }
                    },
                    &balance.owner,
                )
            };
            let account_key = balance_key(&nam(), &balance.owner);

            // update the balance of nam
            let new_gas_balance = match gas_delta {
                SignedAmount::Positive(amount) => balance.gas + amount,
                SignedAmount::Negative(amount) => balance.gas - amount,
            };

            // update the balance of tokens
            let new_token_balance = match token_delta {
                SignedAmount::Positive(amount) => balance.token + amount,
                SignedAmount::Negative(amount) => balance.token - amount,
            };

            // write the changes to the log
            write_log
                .write(&account_key, new_gas_balance.serialize_to_vec())
                .expect("Test failed");
            write_log
                .write(&token_key, new_token_balance.serialize_to_vec())
                .expect("Test failed");

            // return the keys changed
            [account_key, token_key].into()
        }
    }

    /// Initialize some dummy storage for testing
    fn setup_storage() -> TestState {
        // a dummy config for testing
        let config = EthereumBridgeParams {
            erc20_whitelist: vec![],
            eth_start_height: Default::default(),
            min_confirmations: Default::default(),
            contracts: Contracts {
                native_erc20: wnam(),
                bridge: UpgradeableContract {
                    address: EthAddress([42; 20]),
                    version: Default::default(),
                },
            },
        };
        let mut state = TestState::default();
        config.init_storage(&mut state);
        state.commit_block().expect("Test failed");
        new_write_log(state.write_log_mut());
        state.commit_block().expect("Test failed");
        state
    }

    /// Setup a ctx for running native vps
    fn setup_ctx<'a>(
        tx: &'a Tx,
        state: &'a TestState,
        gas_meter: &'a RefCell<VpGasMeter>,
        sentinel: &'a RefCell<VpSentinel>,
        keys_changed: &'a BTreeSet<Key>,
        verifiers: &'a BTreeSet<Address>,
    ) -> Ctx<'a, TestState, WasmCacheRwAccess> {
        Ctx::new(
            &BRIDGE_POOL_ADDRESS,
            state,
            tx,
            &TxIndex(0),
            gas_meter,
            sentinel,
            keys_changed,
            verifiers,
            VpCache::new(temp_dir(), 100usize),
        )
    }

    enum Expect {
        True,
        False,
        Error,
    }

    /// Helper function that tests various ways gas can be escrowed,
    /// either correctly or incorrectly, is handled appropriately
    fn assert_bridge_pool<F>(
        payer_gas_delta: SignedAmount,
        gas_escrow_delta: SignedAmount,
        payer_delta: SignedAmount,
        escrow_delta: SignedAmount,
        insert_transfer: F,
        expect: Expect,
    ) where
        F: FnOnce(&mut PendingTransfer, &mut WriteLog) -> BTreeSet<Key>,
    {
        // setup
        let mut state = setup_storage();
        let tx = Tx::from_type(TxType::Raw);

        // the transfer to be added to the pool
        let mut transfer = PendingTransfer {
            transfer: TransferToEthereum {
                kind: TransferToEthereumKind::Erc20,
                asset: ASSET,
                sender: bertha_address(),
                recipient: EthAddress([1; 20]),
                amount: TOKENS.into(),
            },
            gas_fee: GasFee {
                token: nam(),
                amount: GAS_FEE.into(),
                payer: bertha_address(),
            },
        };
        // add transfer to pool
        let mut keys_changed =
            insert_transfer(&mut transfer, state.write_log_mut());

        // change Bertha's balances
        let mut new_keys_changed = update_balances(
            state.write_log_mut(),
            Balance {
                asset: transfer.transfer.asset,
                kind: TransferToEthereumKind::Erc20,
                owner: bertha_address(),
                gas: BERTHA_WEALTH.into(),
                token: BERTHA_TOKENS.into(),
            },
            payer_gas_delta,
            payer_delta,
        );
        keys_changed.append(&mut new_keys_changed);

        // change the bridge pool balances
        let mut new_keys_changed = update_balances(
            state.write_log_mut(),
            Balance {
                asset: transfer.transfer.asset,
                kind: TransferToEthereumKind::Erc20,
                owner: BRIDGE_POOL_ADDRESS,
                gas: ESCROWED_AMOUNT.into(),
                token: ESCROWED_TOKENS.into(),
            },
            gas_escrow_delta,
            escrow_delta,
        );
        keys_changed.append(&mut new_keys_changed);
        let verifiers = BTreeSet::default();
        // create the data to be given to the vp
        let gas_meter = RefCell::new(VpGasMeter::new_from_tx_meter(
            &TxGasMeter::new_from_sub_limit(u64::MAX.into()),
        ));
        let sentinel = RefCell::new(VpSentinel::default());
        let vp = BridgePoolVp {
            ctx: setup_ctx(
                &tx,
                &state,
                &gas_meter,
                &sentinel,
                &keys_changed,
                &verifiers,
            ),
        };

        let mut tx = Tx::new(state.in_mem().chain_id.clone(), None);
        tx.add_data(transfer);

        let res = vp.validate_tx(&tx, &keys_changed, &verifiers);
        match expect {
            Expect::True => assert!(res.expect("Test failed")),
            Expect::False => assert!(!res.expect("Test failed")),
            Expect::Error => assert!(res.is_err()),
        }
    }

    /// Test adding a transfer to the pool and escrowing gas passes vp
    #[test]
    fn test_happy_flow() {
        assert_bridge_pool(
            SignedAmount::Negative(GAS_FEE.into()),
            SignedAmount::Positive(GAS_FEE.into()),
            SignedAmount::Negative(TOKENS.into()),
            SignedAmount::Positive(TOKENS.into()),
            |transfer, log| {
                log.write(
                    &get_pending_key(transfer),
                    transfer.serialize_to_vec(),
                )
                .unwrap();
                BTreeSet::from([get_pending_key(transfer)])
            },
            Expect::True,
        );
    }

    /// Test that if the balance for the gas payer
    /// was not correctly adjusted, reject
    #[test]
    fn test_incorrect_gas_withdrawn() {
        assert_bridge_pool(
            SignedAmount::Negative(10.into()),
            SignedAmount::Positive(GAS_FEE.into()),
            SignedAmount::Negative(TOKENS.into()),
            SignedAmount::Positive(TOKENS.into()),
            |transfer, log| {
                log.write(
                    &get_pending_key(transfer),
                    transfer.serialize_to_vec(),
                )
                .unwrap();
                BTreeSet::from([get_pending_key(transfer)])
            },
            Expect::False,
        );
    }

    /// Test that if the gas payer's balance
    /// does not decrease, we reject the tx
    #[test]
    fn test_payer_balance_must_decrease() {
        assert_bridge_pool(
            SignedAmount::Positive(GAS_FEE.into()),
            SignedAmount::Positive(GAS_FEE.into()),
            SignedAmount::Negative(TOKENS.into()),
            SignedAmount::Positive(TOKENS.into()),
            |transfer, log| {
                log.write(
                    &get_pending_key(transfer),
                    transfer.serialize_to_vec(),
                )
                .unwrap();
                BTreeSet::from([get_pending_key(transfer)])
            },
            Expect::False,
        );
    }

    /// Test that if the gas amount escrowed is incorrect,
    /// the tx is rejected
    #[test]
    fn test_incorrect_gas_deposited() {
        assert_bridge_pool(
            SignedAmount::Negative(GAS_FEE.into()),
            SignedAmount::Positive(10.into()),
            SignedAmount::Negative(TOKENS.into()),
            SignedAmount::Positive(TOKENS.into()),
            |transfer, log| {
                log.write(
                    &get_pending_key(transfer),
                    transfer.serialize_to_vec(),
                )
                .unwrap();
                BTreeSet::from([get_pending_key(transfer)])
            },
            Expect::False,
        );
    }

    /// Test that if the number of tokens debited
    /// from one account does not equal the amount
    /// credited the other, the tx is rejected
    #[test]
    fn test_incorrect_token_deltas() {
        assert_bridge_pool(
            SignedAmount::Negative(GAS_FEE.into()),
            SignedAmount::Positive(GAS_FEE.into()),
            SignedAmount::Negative(TOKENS.into()),
            SignedAmount::Positive(10.into()),
            |transfer, log| {
                log.write(
                    &get_pending_key(transfer),
                    transfer.serialize_to_vec(),
                )
                .unwrap();
                BTreeSet::from([get_pending_key(transfer)])
            },
            Expect::False,
        );
    }

    /// Test that if the number of tokens transferred
    /// is incorrect, the tx is rejected
    #[test]
    fn test_incorrect_tokens_escrowed() {
        assert_bridge_pool(
            SignedAmount::Negative(GAS_FEE.into()),
            SignedAmount::Positive(GAS_FEE.into()),
            SignedAmount::Negative(10.into()),
            SignedAmount::Positive(10.into()),
            |transfer, log| {
                log.write(
                    &get_pending_key(transfer),
                    transfer.serialize_to_vec(),
                )
                .unwrap();
                BTreeSet::from([get_pending_key(transfer)])
            },
            Expect::False,
        );
    }

    /// Test that the amount of gas escrowed increases,
    /// otherwise the tx is rejected.
    #[test]
    fn test_escrowed_gas_must_increase() {
        assert_bridge_pool(
            SignedAmount::Negative(GAS_FEE.into()),
            SignedAmount::Negative(GAS_FEE.into()),
            SignedAmount::Negative(TOKENS.into()),
            SignedAmount::Positive(TOKENS.into()),
            |transfer, log| {
                log.write(
                    &get_pending_key(transfer),
                    transfer.serialize_to_vec(),
                )
                .unwrap();
                BTreeSet::from([get_pending_key(transfer)])
            },
            Expect::False,
        );
    }

    /// Test that the amount of tokens escrowed in the
    /// bridge pool is positive.
    #[test]
    fn test_escrowed_tokens_must_increase() {
        assert_bridge_pool(
            SignedAmount::Negative(GAS_FEE.into()),
            SignedAmount::Positive(GAS_FEE.into()),
            SignedAmount::Positive(TOKENS.into()),
            SignedAmount::Negative(TOKENS.into()),
            |transfer, log| {
                log.write(
                    &get_pending_key(transfer),
                    transfer.serialize_to_vec(),
                )
                .unwrap();
                BTreeSet::from([get_pending_key(transfer)])
            },
            Expect::False,
        );
    }

    /// Test that if the transfer was not added to the
    /// pool, the vp rejects
    #[test]
    fn test_not_adding_transfer_rejected() {
        assert_bridge_pool(
            SignedAmount::Negative(GAS_FEE.into()),
            SignedAmount::Positive(GAS_FEE.into()),
            SignedAmount::Negative(TOKENS.into()),
            SignedAmount::Positive(TOKENS.into()),
            |transfer, _| BTreeSet::from([get_pending_key(transfer)]),
            Expect::Error,
        );
    }

    /// Test that if the wrong transaction was added
    /// to the pool, it is rejected.
    #[test]
    fn test_add_wrong_transfer() {
        assert_bridge_pool(
            SignedAmount::Negative(GAS_FEE.into()),
            SignedAmount::Positive(GAS_FEE.into()),
            SignedAmount::Negative(TOKENS.into()),
            SignedAmount::Positive(TOKENS.into()),
            |transfer, log| {
                let t = PendingTransfer {
                    transfer: TransferToEthereum {
                        kind: TransferToEthereumKind::Erc20,
                        asset: EthAddress([0; 20]),
                        sender: bertha_address(),
                        recipient: EthAddress([11; 20]),
                        amount: 100.into(),
                    },
                    gas_fee: GasFee {
                        token: nam(),
                        amount: GAS_FEE.into(),
                        payer: bertha_address(),
                    },
                };
                log.write(&get_pending_key(transfer), t.serialize_to_vec())
                    .unwrap();
                BTreeSet::from([get_pending_key(transfer)])
            },
            Expect::False,
        );
    }

    /// Test that if the wrong transaction was added
    /// to the pool, it is rejected.
    #[test]
    fn test_add_wrong_key() {
        assert_bridge_pool(
            SignedAmount::Negative(GAS_FEE.into()),
            SignedAmount::Positive(GAS_FEE.into()),
            SignedAmount::Negative(TOKENS.into()),
            SignedAmount::Positive(TOKENS.into()),
            |transfer, log| {
                let t = PendingTransfer {
                    transfer: TransferToEthereum {
                        kind: TransferToEthereumKind::Erc20,
                        asset: EthAddress([0; 20]),
                        sender: bertha_address(),
                        recipient: EthAddress([11; 20]),
                        amount: 100.into(),
                    },
                    gas_fee: GasFee {
                        token: nam(),
                        amount: GAS_FEE.into(),
                        payer: bertha_address(),
                    },
                };
                log.write(&get_pending_key(&t), transfer.serialize_to_vec())
                    .unwrap();
                BTreeSet::from([get_pending_key(transfer)])
            },
            Expect::Error,
        );
    }

    /// Test that no tx may alter the storage containing
    /// the signed merkle root.
    #[test]
    fn test_signed_merkle_root_changes_rejected() {
        assert_bridge_pool(
            SignedAmount::Negative(GAS_FEE.into()),
            SignedAmount::Positive(GAS_FEE.into()),
            SignedAmount::Negative(TOKENS.into()),
            SignedAmount::Positive(TOKENS.into()),
            |transfer, log| {
                log.write(
                    &get_pending_key(transfer),
                    transfer.serialize_to_vec(),
                )
                .unwrap();
                BTreeSet::from([
                    get_pending_key(transfer),
                    get_signed_root_key(),
                ])
            },
            Expect::False,
        );
    }

    /// Test that adding a transfer to the pool
    /// that is already in the pool fails.
    #[test]
    fn test_adding_transfer_twice_fails() {
        // setup
        let mut state = setup_storage();
        let tx = Tx::from_type(TxType::Raw);

        // the transfer to be added to the pool
        let transfer = initial_pool();

        // add transfer to pool
        let mut keys_changed = {
            state
                .write_log_mut()
                .write(&get_pending_key(&transfer), transfer.serialize_to_vec())
                .unwrap();
            BTreeSet::from([get_pending_key(&transfer)])
        };

        // update Bertha's balances
        let mut new_keys_changed = update_balances(
            state.write_log_mut(),
            Balance {
                asset: ASSET,
                kind: TransferToEthereumKind::Erc20,
                owner: bertha_address(),
                gas: BERTHA_WEALTH.into(),
                token: BERTHA_TOKENS.into(),
            },
            SignedAmount::Negative(GAS_FEE.into()),
            SignedAmount::Negative(TOKENS.into()),
        );
        keys_changed.append(&mut new_keys_changed);

        // update the bridge pool balances
        let mut new_keys_changed = update_balances(
            state.write_log_mut(),
            Balance {
                asset: ASSET,
                kind: TransferToEthereumKind::Erc20,
                owner: BRIDGE_POOL_ADDRESS,
                gas: ESCROWED_AMOUNT.into(),
                token: ESCROWED_TOKENS.into(),
            },
            SignedAmount::Positive(GAS_FEE.into()),
            SignedAmount::Positive(TOKENS.into()),
        );
        keys_changed.append(&mut new_keys_changed);
        let verifiers = BTreeSet::default();

        // create the data to be given to the vp
        let gas_meter = RefCell::new(VpGasMeter::new_from_tx_meter(
            &TxGasMeter::new_from_sub_limit(u64::MAX.into()),
        ));
        let sentinel = RefCell::new(VpSentinel::default());
        let vp = BridgePoolVp {
            ctx: setup_ctx(
                &tx,
                &state,
                &gas_meter,
                &sentinel,
                &keys_changed,
                &verifiers,
            ),
        };

        let mut tx = Tx::new(state.in_mem().chain_id.clone(), None);
        tx.add_data(transfer);

        let res = vp.validate_tx(&tx, &keys_changed, &verifiers);
        assert!(!res.expect("Test failed"));
    }

    /// Test that a transfer added to the pool with zero gas fees
    /// is rejected.
    #[test]
    fn test_zero_gas_fees_rejected() {
        // setup
        let mut state = setup_storage();
        let tx = Tx::from_type(TxType::Raw);

        // the transfer to be added to the pool
        let transfer = PendingTransfer {
            transfer: TransferToEthereum {
                kind: TransferToEthereumKind::Erc20,
                asset: ASSET,
                sender: bertha_address(),
                recipient: EthAddress([1; 20]),
                amount: 0.into(),
            },
            gas_fee: GasFee {
                token: nam(),
                amount: 0.into(),
                payer: bertha_address(),
            },
        };

        // add transfer to pool
        let mut keys_changed = {
            state
                .write_log_mut()
                .write(&get_pending_key(&transfer), transfer.serialize_to_vec())
                .unwrap();
            BTreeSet::from([get_pending_key(&transfer)])
        };
        // We escrow 0 tokens
        keys_changed.insert(balance_key(
            &wrapped_erc20s::token(&ASSET),
            &bertha_address(),
        ));
        keys_changed.insert(balance_key(
            &wrapped_erc20s::token(&ASSET),
            &BRIDGE_POOL_ADDRESS,
        ));

        let verifiers = BTreeSet::default();
        // create the data to be given to the vp
        let gas_meter = RefCell::new(VpGasMeter::new_from_tx_meter(
            &TxGasMeter::new_from_sub_limit(u64::MAX.into()),
        ));
        let sentinel = RefCell::new(VpSentinel::default());
        let vp = BridgePoolVp {
            ctx: setup_ctx(
                &tx,
                &state,
                &gas_meter,
                &sentinel,
                &keys_changed,
                &verifiers,
            ),
        };

        let mut tx = Tx::new(state.in_mem().chain_id.clone(), None);
        tx.add_data(transfer);

        let res = vp
            .validate_tx(&tx, &keys_changed, &verifiers)
            .expect("Test failed");
        assert!(!res);
    }

    /// Test that we can escrow Nam if we
    /// want to mint wNam on Ethereum.
    #[test]
    fn test_minting_wnam() {
        // setup
        let mut state = setup_storage();
        let eb_account_key =
            balance_key(&nam(), &Address::Internal(InternalAddress::EthBridge));
        let tx = Tx::from_type(TxType::Raw);

        // the transfer to be added to the pool
        let transfer = PendingTransfer {
            transfer: TransferToEthereum {
                kind: TransferToEthereumKind::Erc20,
                asset: wnam(),
                sender: bertha_address(),
                recipient: EthAddress([1; 20]),
                amount: 100.into(),
            },
            gas_fee: GasFee {
                token: nam(),
                amount: 100.into(),
                payer: bertha_address(),
            },
        };

        // add transfer to pool
        let mut keys_changed = {
            state
                .write_log_mut()
                .write(&get_pending_key(&transfer), transfer.serialize_to_vec())
                .unwrap();
            BTreeSet::from([get_pending_key(&transfer)])
        };
        // We escrow 100 Nam into the bridge pool VP
        // and 100 Nam in the Eth bridge VP
        let account_key = balance_key(&nam(), &bertha_address());
        state
            .write_log_mut()
            .write(
                &account_key,
                Amount::from(BERTHA_WEALTH - 200).serialize_to_vec(),
            )
            .expect("Test failed");
        assert!(keys_changed.insert(account_key));
        let bp_account_key = balance_key(&nam(), &BRIDGE_POOL_ADDRESS);
        state
            .write_log_mut()
            .write(
                &bp_account_key,
                Amount::from(ESCROWED_AMOUNT + 100).serialize_to_vec(),
            )
            .expect("Test failed");
        assert!(keys_changed.insert(bp_account_key));
        state
            .write_log_mut()
            .write(
                &eb_account_key,
                Amount::from(ESCROWED_AMOUNT + 100).serialize_to_vec(),
            )
            .expect("Test failed");
        assert!(keys_changed.insert(eb_account_key));

        let verifiers = BTreeSet::default();
        // create the data to be given to the vp
        let gas_meter = RefCell::new(VpGasMeter::new_from_tx_meter(
            &TxGasMeter::new_from_sub_limit(u64::MAX.into()),
        ));
        let sentinel = RefCell::new(VpSentinel::default());
        let vp = BridgePoolVp {
            ctx: setup_ctx(
                &tx,
                &state,
                &gas_meter,
                &sentinel,
                &keys_changed,
                &verifiers,
            ),
        };

        let mut tx = Tx::new(state.in_mem().chain_id.clone(), None);
        tx.add_data(transfer);

        let res = vp
            .validate_tx(&tx, &keys_changed, &verifiers)
            .expect("Test failed");
        assert!(res);
    }

    /// Test that we can reject a transfer that
    /// mints wNam if we don't escrow the correct
    /// amount of Nam.
    #[test]
    fn test_reject_mint_wnam() {
        // setup
        let mut state = setup_storage();
        let tx = Tx::from_type(TxType::Raw);
        let eb_account_key =
            balance_key(&nam(), &Address::Internal(InternalAddress::EthBridge));

        // the transfer to be added to the pool
        let transfer = PendingTransfer {
            transfer: TransferToEthereum {
                kind: TransferToEthereumKind::Erc20,
                asset: wnam(),
                sender: bertha_address(),
                recipient: EthAddress([1; 20]),
                amount: 100.into(),
            },
            gas_fee: GasFee {
                token: nam(),
                amount: 100.into(),
                payer: bertha_address(),
            },
        };

        // add transfer to pool
        let keys_changed = {
            state
                .write_log_mut()
                .write(&get_pending_key(&transfer), transfer.serialize_to_vec())
                .unwrap();
            BTreeSet::from([get_pending_key(&transfer)])
        };
        // We escrow 100 Nam into the bridge pool VP
        // and 100 Nam in the Eth bridge VP
        let account_key = balance_key(&nam(), &bertha_address());
        state
            .write_log_mut()
            .write(
                &account_key,
                Amount::from(BERTHA_WEALTH - 200).serialize_to_vec(),
            )
            .expect("Test failed");
        let bp_account_key = balance_key(&nam(), &BRIDGE_POOL_ADDRESS);
        state
            .write_log_mut()
            .write(
                &bp_account_key,
                Amount::from(ESCROWED_AMOUNT + 100).serialize_to_vec(),
            )
            .expect("Test failed");
        state
            .write_log_mut()
            .write(&eb_account_key, Amount::from(10).serialize_to_vec())
            .expect("Test failed");
        let verifiers = BTreeSet::default();

        // create the data to be given to the vp
        let gas_meter = RefCell::new(VpGasMeter::new_from_tx_meter(
            &TxGasMeter::new_from_sub_limit(u64::MAX.into()),
        ));
        let sentinel = RefCell::new(VpSentinel::default());
        let vp = BridgePoolVp {
            ctx: setup_ctx(
                &tx,
                &state,
                &gas_meter,
                &sentinel,
                &keys_changed,
                &verifiers,
            ),
        };

        let mut tx = Tx::new(state.in_mem().chain_id.clone(), None);
        tx.add_data(transfer);

        let res = vp
            .validate_tx(&tx, &keys_changed, &verifiers)
            .expect("Test failed");
        assert!(!res);
    }

    /// Test that we check escrowing Nam correctly when minting wNam
    /// and the gas payer account is different from the transferring
    /// account.
    #[test]
    fn test_mint_wnam_separate_gas_payer() {
        // setup
        let mut state = setup_storage();
        // initialize the eth bridge balance to 0
        let eb_account_key =
            balance_key(&nam(), &Address::Internal(InternalAddress::EthBridge));
        state
            .write(&eb_account_key, Amount::default())
            .expect("Test failed");
        // initialize the gas payers account
        let gas_payer_balance_key =
            balance_key(&nam(), &established_address_1());
        state
            .write(&gas_payer_balance_key, Amount::from(BERTHA_WEALTH))
            .expect("Test failed");
        state.write_log_mut().commit_tx();
        let tx = Tx::from_type(TxType::Raw);

        // the transfer to be added to the pool
        let transfer = PendingTransfer {
            transfer: TransferToEthereum {
                kind: TransferToEthereumKind::Erc20,
                asset: wnam(),
                sender: bertha_address(),
                recipient: EthAddress([1; 20]),
                amount: 100.into(),
            },
            gas_fee: GasFee {
                token: nam(),
                amount: 100.into(),
                payer: established_address_1(),
            },
        };

        // add transfer to pool
        let keys_changed = {
            state
                .write_log_mut()
                .write(&get_pending_key(&transfer), transfer.serialize_to_vec())
                .unwrap();
            BTreeSet::from([get_pending_key(&transfer)])
        };
        // We escrow 100 Nam into the bridge pool VP
        // and 100 Nam in the Eth bridge VP
        let account_key = balance_key(&nam(), &bertha_address());
        state
            .write_log_mut()
            .write(
                &account_key,
                Amount::from(BERTHA_WEALTH - 100).serialize_to_vec(),
            )
            .expect("Test failed");
        state
            .write_log_mut()
            .write(
                &gas_payer_balance_key,
                Amount::from(BERTHA_WEALTH - 100).serialize_to_vec(),
            )
            .expect("Test failed");
        let bp_account_key = balance_key(&nam(), &BRIDGE_POOL_ADDRESS);
        state
            .write_log_mut()
            .write(
                &bp_account_key,
                Amount::from(ESCROWED_AMOUNT + 100).serialize_to_vec(),
            )
            .expect("Test failed");
        state
            .write_log_mut()
            .write(&eb_account_key, Amount::from(10).serialize_to_vec())
            .expect("Test failed");
        let verifiers = BTreeSet::default();
        // create the data to be given to the vp
        let gas_meter = RefCell::new(VpGasMeter::new_from_tx_meter(
            &TxGasMeter::new_from_sub_limit(u64::MAX.into()),
        ));
        let sentinel = RefCell::new(VpSentinel::default());
        let vp = BridgePoolVp {
            ctx: setup_ctx(
                &tx,
                &state,
                &gas_meter,
                &sentinel,
                &keys_changed,
                &verifiers,
            ),
        };

        let mut tx = Tx::new(state.in_mem().chain_id.clone(), None);
        tx.add_data(transfer);

        let res = vp
            .validate_tx(&tx, &keys_changed, &verifiers)
            .expect("Test failed");
        assert!(!res);
    }

    /// Auxiliary function to test NUT functionality.
    fn test_nut_aux(kind: TransferToEthereumKind, expect: Expect) {
        // setup
        let mut state = setup_storage();
        let tx = Tx::from_type(TxType::Raw);

        // the transfer to be added to the pool
        let transfer = PendingTransfer {
            transfer: TransferToEthereum {
                kind,
                asset: ASSET,
                sender: daewon_address(),
                recipient: EthAddress([1; 20]),
                amount: TOKENS.into(),
            },
            gas_fee: GasFee {
                token: nam(),
                amount: GAS_FEE.into(),
                payer: daewon_address(),
            },
        };

        // add transfer to pool
        let mut keys_changed = {
            state
                .write_log_mut()
                .write(&get_pending_key(&transfer), transfer.serialize_to_vec())
                .unwrap();
            BTreeSet::from([get_pending_key(&transfer)])
        };

        // update Daewon's balances
        let mut new_keys_changed = update_balances(
            state.write_log_mut(),
            Balance {
                kind,
                asset: ASSET,
                owner: daewon_address(),
                gas: DAEWONS_GAS.into(),
                token: DAES_NUTS.into(),
            },
            SignedAmount::Negative(GAS_FEE.into()),
            SignedAmount::Negative(TOKENS.into()),
        );
        keys_changed.append(&mut new_keys_changed);

        // change the bridge pool balances
        let mut new_keys_changed = update_balances(
            state.write_log_mut(),
            Balance {
                kind,
                asset: ASSET,
                owner: BRIDGE_POOL_ADDRESS,
                gas: ESCROWED_AMOUNT.into(),
                token: ESCROWED_NUTS.into(),
            },
            SignedAmount::Positive(GAS_FEE.into()),
            SignedAmount::Positive(TOKENS.into()),
        );
        keys_changed.append(&mut new_keys_changed);

        // create the data to be given to the vp
        let verifiers = BTreeSet::default();
        let gas_meter = RefCell::new(VpGasMeter::new_from_tx_meter(
            &TxGasMeter::new_from_sub_limit(u64::MAX.into()),
        ));
        let sentinel = RefCell::new(VpSentinel::default());
        let vp = BridgePoolVp {
            ctx: setup_ctx(
                &tx,
                &state,
                &gas_meter,
                &sentinel,
                &keys_changed,
                &verifiers,
            ),
        };

        let mut tx = Tx::from_type(TxType::Raw);
        tx.add_data(transfer);

        let res = vp.validate_tx(&tx, &keys_changed, &verifiers);
        match expect {
            Expect::True => assert!(res.expect("Test failed")),
            Expect::False => assert!(!res.expect("Test failed")),
            Expect::Error => assert!(res.is_err()),
        }
    }

    /// Test that the Bridge pool VP rejects a tx based on the fact
    /// that an account might hold NUTs of some arbitrary Ethereum
    /// asset, but not hold ERC20s.
    #[test]
    fn test_reject_no_erc20_balance_despite_nut_balance() {
        test_nut_aux(TransferToEthereumKind::Erc20, Expect::False)
    }

    /// Test the happy flow of escrowing NUTs.
    #[test]
    fn test_escrowing_nuts_happy_flow() {
        test_nut_aux(TransferToEthereumKind::Nut, Expect::True)
    }

    /// Test that the Bridge pool VP rejects a wNAM NUT transfer.
    #[test]
    fn test_bridge_pool_vp_rejects_wnam_nut() {
        assert_bridge_pool(
            SignedAmount::Negative(GAS_FEE.into()),
            SignedAmount::Positive(GAS_FEE.into()),
            SignedAmount::Negative(TOKENS.into()),
            SignedAmount::Positive(TOKENS.into()),
            |transfer, log| {
                transfer.transfer.kind = TransferToEthereumKind::Nut;
                transfer.transfer.asset = wnam();
                log.write(
                    &get_pending_key(transfer),
                    transfer.serialize_to_vec(),
                )
                .unwrap();
                BTreeSet::from([get_pending_key(transfer)])
            },
            Expect::False,
        );
    }

    /// Test that the Bridge pool VP accepts a wNAM ERC20 transfer.
    #[test]
    fn test_bridge_pool_vp_accepts_wnam_erc20() {
        assert_bridge_pool(
            SignedAmount::Negative(GAS_FEE.into()),
            SignedAmount::Positive(GAS_FEE.into()),
            SignedAmount::Negative(TOKENS.into()),
            SignedAmount::Positive(TOKENS.into()),
            |transfer, log| {
                transfer.transfer.kind = TransferToEthereumKind::Erc20;
                transfer.transfer.asset = wnam();
                log.write(
                    &get_pending_key(transfer),
                    transfer.serialize_to_vec(),
                )
                .unwrap();
                BTreeSet::from([get_pending_key(transfer)])
            },
            Expect::True,
        );
    }

    /// Test that the Bridge pool native VP validates transfers that
    /// do not contain gas fees and no associated changed keys.
    #[test]
    fn test_no_gas_fees_with_no_changed_keys() {
        let nam_addr = nam();
        let delta = EscrowDelta {
            token: Cow::Borrowed(&nam_addr),
            payer_account: &bertha_address(),
            escrow_account: &BRIDGE_ADDRESS,
            expected_debit: Amount::zero(),
            expected_credit: Amount::zero(),
            // NOTE: testing 0 amount
            transferred_amount: &Amount::zero(),
            // NOTE: testing gas fees
            _kind: PhantomData::<*const GasCheck>,
        };
        // NOTE: testing no changed keys
        let empty_keys = BTreeSet::new();

        assert!(delta.validate(&empty_keys));
    }

    /// Test that the Bridge pool native VP rejects transfers that
    /// do not contain gas fees and has associated changed keys.
    #[test]
    fn test_no_gas_fees_with_changed_keys() {
        let nam_addr = nam();
        let delta = EscrowDelta {
            token: Cow::Borrowed(&nam_addr),
            payer_account: &bertha_address(),
            escrow_account: &BRIDGE_ADDRESS,
            expected_debit: Amount::zero(),
            expected_credit: Amount::zero(),
            // NOTE: testing 0 amount
            transferred_amount: &Amount::zero(),
            // NOTE: testing gas fees
            _kind: PhantomData::<*const GasCheck>,
        };
        let owner_key = balance_key(&nam_addr, &bertha_address());
        // NOTE: testing changed keys
        let some_changed_keys = BTreeSet::from([owner_key]);

        assert!(!delta.validate(&some_changed_keys));
    }

    /// Test that the Bridge pool native VP validates transfers
    /// moving no value and with no associated changed keys.
    #[test]
    fn test_no_amount_with_no_changed_keys() {
        let nam_addr = nam();
        let delta = EscrowDelta {
            token: Cow::Borrowed(&nam_addr),
            payer_account: &bertha_address(),
            escrow_account: &BRIDGE_ADDRESS,
            expected_debit: Amount::zero(),
            expected_credit: Amount::zero(),
            // NOTE: testing 0 amount
            transferred_amount: &Amount::zero(),
            // NOTE: testing token transfers
            _kind: PhantomData::<*const TokenCheck>,
        };
        // NOTE: testing no changed keys
        let empty_keys = BTreeSet::new();

        assert!(delta.validate(&empty_keys));
    }

    /// Test that the Bridge pool native VP rejects transfers
    /// moving no value and with associated changed keys.
    #[test]
    fn test_no_amount_with_changed_keys() {
        let nam_addr = nam();
        let delta = EscrowDelta {
            token: Cow::Borrowed(&nam_addr),
            payer_account: &bertha_address(),
            escrow_account: &BRIDGE_ADDRESS,
            expected_debit: Amount::zero(),
            expected_credit: Amount::zero(),
            // NOTE: testing 0 amount
            transferred_amount: &Amount::zero(),
            // NOTE: testing token transfers
            _kind: PhantomData::<*const TokenCheck>,
        };
        let owner_key = balance_key(&nam_addr, &bertha_address());
        // NOTE: testing changed keys
        let some_changed_keys = BTreeSet::from([owner_key]);

        assert!(!delta.validate(&some_changed_keys));
    }
}<|MERGE_RESOLUTION|>--- conflicted
+++ resolved
@@ -654,21 +654,11 @@
 
     use super::*;
     use crate::address::testing::{nam, wnam};
-    use crate::address::InternalAddress;
     use crate::eth_bridge_pool::{GasFee, TransferToEthereum};
     use crate::hash::Hash;
     use crate::ledger::gas::VpGasMeter;
     use crate::state::write_log::WriteLog;
-<<<<<<< HEAD
     use crate::storage::TxIndex;
-=======
-    use crate::state::{Sha256Hasher, State, WlStorage};
-    use crate::types::address::{nam, wnam};
-    use crate::types::chain::ChainId;
-    use crate::types::eth_bridge_pool::{GasFee, TransferToEthereum};
-    use crate::types::hash::Hash;
-    use crate::types::storage::TxIndex;
->>>>>>> 92fc1f67
     use crate::vm::wasm::VpCache;
     use crate::vm::WasmCacheRwAccess;
 
