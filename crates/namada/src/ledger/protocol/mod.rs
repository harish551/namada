--- conflicted
+++ resolved
@@ -110,13 +110,8 @@
     H: 'static + StorageHasher + Sync,
     CA: 'static + WasmCacheAccess + Sync,
 {
-<<<<<<< HEAD
-    pub tx_gas_meter: &'a mut TxGasMeter,
-    pub wl_storage: &'a mut WLS,
-=======
     pub tx_gas_meter: &'a RefCell<TxGasMeter>,
     pub state: &'a mut S,
->>>>>>> 2535c9c8
     pub vp_wasm_cache: &'a mut VpCache<CA>,
     pub tx_wasm_cache: &'a mut TxCache<CA>,
 }
@@ -311,10 +306,10 @@
 /// - Fee amount overflows
 /// - Not enough funds are available to pay the entire amount of the fee
 /// - The accumulated fee amount to be credited to the block proposer overflows
-fn charge_fee<'a, S, D, H, CA>(
+fn charge_fee<S, D, H, CA>(
     wrapper: &WrapperTx,
     masp_transaction: Option<Transaction>,
-    shell_params: &mut ShellParams<'a, S, D, H, CA>,
+    shell_params: &mut ShellParams<'_, S, D, H, CA>,
     changed_keys: &mut BTreeSet<Key>,
     wrapper_args: Option<&mut WrapperArgs>,
 ) -> Result<()>
@@ -324,83 +319,9 @@
     H: 'static + StorageHasher + Sync,
     CA: 'static + WasmCacheAccess + Sync,
 {
-<<<<<<< HEAD
     // Unshield funds if requested
     let valid_fee_unshielding = if let Some(transaction) = masp_transaction {
         run_fee_unshielding(wrapper, shell_params, transaction)
-=======
-    let ShellParams {
-        tx_gas_meter: _,
-        state,
-        vp_wasm_cache,
-        tx_wasm_cache,
-    } = shell_params;
-
-    // Unshield funds if requested
-    let requires_fee_unshield = if let Some(transaction) = masp_transaction {
-        // The unshielding tx does not charge gas, instantiate a
-        // custom gas meter for this step
-        let  tx_gas_meter =
-            RefCell::new(TxGasMeter::new(GasLimit::from(
-                state
-                    .read::<u64>(
-                        &namada_parameters::storage::get_fee_unshielding_gas_limit_key(
-                        ),
-                    )
-                    .expect("Error reading the storage")
-                    .expect("Missing fee unshielding gas limit in storage")),
-            ));
-
-        // If it fails, do not return early
-        // from this function but try to take the funds from the unshielded
-        // balance
-        match wrapper.generate_fee_unshielding(
-            get_transfer_hash_from_storage(*state),
-            Some(TX_TRANSFER_WASM.to_string()),
-            transaction,
-        ) {
-            Ok(fee_unshielding_tx) => {
-                // NOTE: A clean tx write log must be provided to this call
-                // for a correct vp validation. Block write log, instead,
-                // should contain any prior changes (if any)
-                state.write_log_mut().precommit_tx();
-                match apply_wasm_tx(
-                    fee_unshielding_tx,
-                    &TxIndex::default(),
-                    ShellParams {
-                        tx_gas_meter: &tx_gas_meter,
-                        state: *state,
-                        vp_wasm_cache,
-                        tx_wasm_cache,
-                    },
-                ) {
-                    Ok(result) => {
-                        // NOTE: do not commit yet cause this could be
-                        // exploited to get free unshieldings
-                        if !result.is_accepted() {
-                            state.write_log_mut().drop_tx_keep_precommit();
-                            tracing::error!(
-                                "The unshielding tx is invalid, some VPs \
-                                 rejected it: {:#?}",
-                                result.vps_result.rejected_vps
-                            );
-                        }
-                    }
-                    Err(e) => {
-                        state.write_log_mut().drop_tx_keep_precommit();
-                        tracing::error!(
-                            "The unshielding tx is invalid, wasm run failed: \
-                             {}",
-                            e
-                        );
-                    }
-                }
-            }
-            Err(e) => tracing::error!("{}", e),
-        }
-
-        true
->>>>>>> 2535c9c8
     } else {
         Ok(false)
     };
@@ -413,34 +334,18 @@
         Some(WrapperArgs {
             block_proposer,
             is_committed_fee_unshield: _,
-<<<<<<< HEAD
-        }) => transfer_fee(shell_params.wl_storage, block_proposer, wrapper)?,
-        None => check_fees(shell_params.wl_storage, wrapper)?,
-    }
-
-    changed_keys.extend(
-        shell_params
-            .wl_storage
-            .write_log_mut()
-            .get_keys_with_precommit(),
-    );
+        }) => transfer_fee(shell_params.state, block_proposer, wrapper)?,
+        None => check_fees(shell_params.state, wrapper)?,
+    }
+
+    changed_keys
+        .extend(shell_params.state.write_log_mut().get_keys_with_precommit());
 
     // Commit tx write log even in case of subsequent errors
-    shell_params.wl_storage.write_log_mut().commit_tx();
+    shell_params.state.write_log_mut().commit_tx();
 
     // Update the flag only after the valid fee payment has been committed. If
     // fee unshielding went out of gas propagate the error
-=======
-        }) => transfer_fee(*state, block_proposer, wrapper)?,
-        None => check_fees(*state, wrapper)?,
-    }
-
-    changed_keys.extend(state.write_log_mut().get_keys_with_precommit());
-
-    // Commit tx write log even in case of subsequent errors
-    state.write_log_mut().commit_tx();
-    // Update the flag only after the fee payment has been committed
->>>>>>> 2535c9c8
     if let Some(args) = wrapper_args {
         args.is_committed_fee_unshield = valid_fee_unshielding?;
     }
@@ -450,20 +355,20 @@
 
 /// Executes the masp fee unshielding transaction. Returns `true if the unshield
 /// was succesfull, `false` otherwise and error in case of out-of-gas
-pub fn run_fee_unshielding<'a, D, H, CA, WLS>(
+pub fn run_fee_unshielding<S, D, H, CA>(
     wrapper: &WrapperTx,
-    shell_params: &mut ShellParams<'a, CA, WLS>,
+    shell_params: &mut ShellParams<'_, S, D, H, CA>,
     transaction: Transaction,
 ) -> Result<bool>
 where
-    CA: 'static + WasmCacheAccess + Sync,
+    S: State<D = D, H = H> + Sync,
     D: 'static + DB + for<'iter> DBIter<'iter> + Sync,
     H: 'static + StorageHasher + Sync,
-    WLS: WriteLogAndStorage<D = D, H = H> + StorageRead,
+    CA: 'static + WasmCacheAccess + Sync,
 {
     let ShellParams {
         tx_gas_meter,
-        wl_storage,
+        state,
         vp_wasm_cache,
         tx_wasm_cache,
     } = shell_params;
@@ -473,21 +378,22 @@
     // initialize it with the already consumed gas. The gas limit should
     // actually be the lowest between the protocol parameter and the actual gas
     // limit of the transaction
-    let min_gas_limit = wl_storage
+    let min_gas_limit = state
         .read::<u64>(
             &namada_parameters::storage::get_fee_unshielding_gas_limit_key(),
         )
         .expect("Error reading the storage")
         .expect("Missing fee unshielding gas limit in storage")
-        .min(tx_gas_meter.tx_gas_limit.into());
+        .min(tx_gas_meter.borrow().tx_gas_limit.into());
     let mut unshield_gas_meter = TxGasMeter::new(GasLimit::from(min_gas_limit));
     unshield_gas_meter
-        .copy_consumed_gas_from(tx_gas_meter)
+        .copy_consumed_gas_from(&tx_gas_meter.borrow())
         .map_err(|e| Error::GasError(e.to_string()))?;
+    let ref_unshield_gas_meter = RefCell::new(unshield_gas_meter);
 
     // If it fails just log it and still try to charge the gas fees
     let result = match wrapper.generate_fee_unshielding(
-        get_transfer_hash_from_storage(*wl_storage),
+        get_transfer_hash_from_storage(*state),
         Some(TX_TRANSFER_WASM.to_string()),
         transaction,
     ) {
@@ -499,13 +405,13 @@
             // keys from being passed/triggering VPs) but we cannot
             // commit the tx write log yet cause the tx could still
             // be invalid.
-            wl_storage.write_log_mut().precommit_tx();
+            state.write_log_mut().precommit_tx();
             match apply_wasm_tx(
                 fee_unshielding_tx,
                 &TxIndex::default(),
                 ShellParams {
-                    tx_gas_meter: &mut unshield_gas_meter,
-                    wl_storage: *wl_storage,
+                    tx_gas_meter: &ref_unshield_gas_meter,
+                    state: *state,
                     vp_wasm_cache,
                     tx_wasm_cache,
                 },
@@ -515,7 +421,7 @@
                     // exploited to get free unshieldings and shielded
                     // operations
                     if !result.is_accepted() {
-                        wl_storage.write_log_mut().drop_tx_keep_precommit();
+                        state.write_log_mut().drop_tx_keep_precommit();
                         tracing::error!(
                             "The unshielding tx is invalid, some VPs rejected \
                              it: {:#?}",
@@ -526,7 +432,7 @@
                     result.is_accepted()
                 }
                 Err(e) => {
-                    wl_storage.write_log_mut().drop_tx_keep_precommit();
+                    state.write_log_mut().drop_tx_keep_precommit();
                     tracing::error!(
                         "The unshielding tx is invalid, wasm run failed: {}",
                         e
@@ -543,7 +449,8 @@
     };
 
     tx_gas_meter
-        .copy_consumed_gas_from(&unshield_gas_meter)
+        .borrow_mut()
+        .copy_consumed_gas_from(&ref_unshield_gas_meter.borrow())
         .map_err(|e| Error::GasError(e.to_string()))?;
 
     Ok(result)
