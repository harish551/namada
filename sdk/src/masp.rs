//! MASP verification wrappers.

use std::cmp::Ordering;
use std::collections::{btree_map, BTreeMap, BTreeSet, HashMap, HashSet};
use std::env;
use std::fmt::Debug;
use std::ops::Deref;
use std::path::PathBuf;
use std::str::FromStr;

// use async_std::io::prelude::WriteExt;
// use async_std::io::{self};
use borsh::{BorshDeserialize, BorshSerialize};
use borsh_ext::BorshSerializeExt;
use itertools::Either;
use lazy_static::lazy_static;
use masp_primitives::asset_type::AssetType;
#[cfg(feature = "mainnet")]
use masp_primitives::consensus::MainNetwork;
#[cfg(not(feature = "mainnet"))]
use masp_primitives::consensus::TestNetwork;
use masp_primitives::convert::AllowedConversion;
use masp_primitives::ff::PrimeField;
use masp_primitives::group::GroupEncoding;
use masp_primitives::memo::MemoBytes;
use masp_primitives::merkle_tree::{
    CommitmentTree, IncrementalWitness, MerklePath,
};
use masp_primitives::sapling::keys::FullViewingKey;
use masp_primitives::sapling::note_encryption::*;
use masp_primitives::sapling::redjubjub::PublicKey;
use masp_primitives::sapling::{
    Diversifier, Node, Note, Nullifier, ViewingKey,
};
use masp_primitives::transaction::builder::{self, *};
use masp_primitives::transaction::components::sapling::builder::SaplingMetadata;
use masp_primitives::transaction::components::transparent::builder::TransparentBuilder;
use masp_primitives::transaction::components::{
    ConvertDescription, I128Sum, OutputDescription, SpendDescription, TxOut,
    U64Sum, ValueSum,
};
use masp_primitives::transaction::fees::fixed::FeeRule;
use masp_primitives::transaction::sighash::{signature_hash, SignableInput};
use masp_primitives::transaction::txid::TxIdDigester;
use masp_primitives::transaction::{
    Authorization, Authorized, Transaction, TransactionData,
    TransparentAddress, Unauthorized,
};
use masp_primitives::zip32::{ExtendedFullViewingKey, ExtendedSpendingKey};
use masp_proofs::bellman::groth16::PreparedVerifyingKey;
use masp_proofs::bls12_381::Bls12;
use masp_proofs::prover::LocalTxProver;
use masp_proofs::sapling::SaplingVerificationContext;
use namada_core::ledger::ibc::IbcMessage;
use namada_core::types::address::{Address, MASP};
use namada_core::types::ibc::IbcShieldedTransfer;
use namada_core::types::masp::{
    encode_asset_type, BalanceOwner, ExtendedViewingKey, PaymentAddress,
    TransferSource, TransferTarget,
};
use namada_core::types::storage::{BlockHeight, Epoch, IndexedTx, TxIndex};
use namada_core::types::time::{DateTimeUtc, DurationSecs};
use namada_core::types::token;
<<<<<<< HEAD
use namada_core::types::token::{MaspDenom, Transfer};
use namada_core::types::transaction::{TxResult, WrapperTx};
=======
use namada_token::storage_key::{HEAD_TX_KEY, PIN_KEY_PREFIX, TX_KEY_PREFIX};
use namada_token::{Change, MaspDenom, Transfer};
use namada_tx::data::WrapperTx;
use namada_tx::Tx;
>>>>>>> 21eddeaa
use rand_core::{CryptoRng, OsRng, RngCore};
use ripemd::Digest as RipemdDigest;
use sha2::Digest;
use thiserror::Error;

#[cfg(feature = "testing")]
use crate::error::EncodingError;
use crate::error::{Error, PinnedBalanceError, QueryError};
use crate::io::Io;
use crate::queries::Client;
use crate::rpc::{query_block, query_conversion, query_epoch_at_height};
use crate::tendermint_rpc::query::Query;
use crate::tendermint_rpc::Order;
use crate::{display_line, edisplay_line, rpc, MaybeSend, MaybeSync, Namada};

/// Env var to point to a dir with MASP parameters. When not specified,
/// the default OS specific path is used.
pub const ENV_VAR_MASP_PARAMS_DIR: &str = "NAMADA_MASP_PARAMS_DIR";

/// Env var to either "save" proofs into files or to "load" them from
/// files.
pub const ENV_VAR_MASP_TEST_PROOFS: &str = "NAMADA_MASP_TEST_PROOFS";

/// Randomness seed for MASP integration tests to build proofs with
/// deterministic rng.
pub const ENV_VAR_MASP_TEST_SEED: &str = "NAMADA_MASP_TEST_SEED";

/// A directory to save serialized proofs for tests.
pub const MASP_TEST_PROOFS_DIR: &str = "test_fixtures/masp_proofs";

/// The network to use for MASP
#[cfg(feature = "mainnet")]
const NETWORK: MainNetwork = MainNetwork;
#[cfg(not(feature = "mainnet"))]
const NETWORK: TestNetwork = TestNetwork;

// TODO these could be exported from masp_proof crate
/// Spend circuit name
pub const SPEND_NAME: &str = "masp-spend.params";
/// Output circuit name
pub const OUTPUT_NAME: &str = "masp-output.params";
/// Convert circuit name
pub const CONVERT_NAME: &str = "masp-convert.params";

/// Shielded transfer
#[derive(Clone, Debug, BorshSerialize, BorshDeserialize)]
pub struct ShieldedTransfer {
    /// Shielded transfer builder
    pub builder: Builder<(), (), ExtendedFullViewingKey, ()>,
    /// MASP transaction
    pub masp_tx: Transaction,
    /// Metadata
    pub metadata: SaplingMetadata,
    /// Epoch in which the transaction was created
    pub epoch: Epoch,
}

#[cfg(feature = "testing")]
#[derive(Clone, Copy, Debug)]
enum LoadOrSaveProofs {
    Load,
    Save,
    Neither,
}

/// A return type for gen_shielded_transfer
#[derive(Error, Debug)]
pub enum TransferErr {
    /// Build error for masp errors
    #[error("{0}")]
    Build(#[from] builder::Error<std::convert::Infallible>),
    /// errors
    #[error("{0}")]
    General(#[from] Error),
}

/// MASP verifying keys
pub struct PVKs {
    /// spend verifying key
    spend_vk: PreparedVerifyingKey<Bls12>,
    /// convert verifying key
    convert_vk: PreparedVerifyingKey<Bls12>,
    /// output verifying key
    output_vk: PreparedVerifyingKey<Bls12>,
}

lazy_static! {
    /// MASP verifying keys load from parameters
    static ref VERIFIYING_KEYS: PVKs =
        {
        let params_dir = get_params_dir();
        let [spend_path, convert_path, output_path] =
            [SPEND_NAME, CONVERT_NAME, OUTPUT_NAME].map(|p| params_dir.join(p));

        #[cfg(feature = "download-params")]
        if !spend_path.exists() || !convert_path.exists() || !output_path.exists() {
            let paths = masp_proofs::download_masp_parameters(None).expect(
                "MASP parameters were not present, expected the download to \
                succeed",
            );
            if paths.spend != spend_path
                || paths.convert != convert_path
                || paths.output != output_path
            {
                panic!(
                    "unrecoverable: downloaded missing masp params, but to an \
                    unfamiliar path"
                )
            }
        }
        // size and blake2b checked here
        let params = masp_proofs::load_parameters(
            spend_path.as_path(),
            output_path.as_path(),
            convert_path.as_path(),
        );
        PVKs {
            spend_vk: params.spend_vk,
            convert_vk: params.convert_vk,
            output_vk: params.output_vk
        }
    };
}

/// Make sure the MASP params are present and load verifying keys into memory
pub fn preload_verifying_keys() -> &'static PVKs {
    &VERIFIYING_KEYS
}

fn load_pvks() -> &'static PVKs {
    &VERIFIYING_KEYS
}

/// check_spend wrapper
pub fn check_spend(
    spend: &SpendDescription<<Authorized as Authorization>::SaplingAuth>,
    sighash: &[u8; 32],
    ctx: &mut SaplingVerificationContext,
    parameters: &PreparedVerifyingKey<Bls12>,
) -> bool {
    let zkproof =
        masp_proofs::bellman::groth16::Proof::read(spend.zkproof.as_slice());
    let zkproof = match zkproof {
        Ok(zkproof) => zkproof,
        _ => return false,
    };
    ctx.check_spend(
        spend.cv,
        spend.anchor,
        &spend.nullifier.0,
        PublicKey(spend.rk.0),
        sighash,
        spend.spend_auth_sig,
        zkproof,
        parameters,
    )
}

/// check_output wrapper
pub fn check_output(
    output: &OutputDescription<<<Authorized as Authorization>::SaplingAuth as masp_primitives::transaction::components::sapling::Authorization>::Proof>,
    ctx: &mut SaplingVerificationContext,
    parameters: &PreparedVerifyingKey<Bls12>,
) -> bool {
    let zkproof =
        masp_proofs::bellman::groth16::Proof::read(output.zkproof.as_slice());
    let zkproof = match zkproof {
        Ok(zkproof) => zkproof,
        _ => return false,
    };
    let epk =
        masp_proofs::jubjub::ExtendedPoint::from_bytes(&output.ephemeral_key.0);
    let epk = match epk.into() {
        Some(p) => p,
        None => return false,
    };
    ctx.check_output(output.cv, output.cmu, epk, zkproof, parameters)
}

/// check convert wrapper
pub fn check_convert(
    convert: &ConvertDescription<<<Authorized as Authorization>::SaplingAuth as masp_primitives::transaction::components::sapling::Authorization>::Proof>,
    ctx: &mut SaplingVerificationContext,
    parameters: &PreparedVerifyingKey<Bls12>,
) -> bool {
    let zkproof =
        masp_proofs::bellman::groth16::Proof::read(convert.zkproof.as_slice());
    let zkproof = match zkproof {
        Ok(zkproof) => zkproof,
        _ => return false,
    };
    ctx.check_convert(convert.cv, convert.anchor, zkproof, parameters)
}

/// Represents an authorization where the Sapling bundle is authorized and the
/// transparent bundle is unauthorized.
pub struct PartialAuthorized;

impl Authorization for PartialAuthorized {
    type SaplingAuth = <Authorized as Authorization>::SaplingAuth;
    type TransparentAuth = <Unauthorized as Authorization>::TransparentAuth;
}

/// Partially deauthorize the transparent bundle
fn partial_deauthorize(
    tx_data: &TransactionData<Authorized>,
) -> Option<TransactionData<PartialAuthorized>> {
    let transp = tx_data.transparent_bundle().and_then(|x| {
        let mut tb = TransparentBuilder::empty();
        for vin in &x.vin {
            tb.add_input(TxOut {
                asset_type: vin.asset_type,
                value: vin.value,
                address: vin.address,
            })
            .ok()?;
        }
        for vout in &x.vout {
            tb.add_output(&vout.address, vout.asset_type, vout.value)
                .ok()?;
        }
        tb.build()
    });
    if tx_data.transparent_bundle().is_some() != transp.is_some() {
        return None;
    }
    Some(TransactionData::from_parts(
        tx_data.version(),
        tx_data.consensus_branch_id(),
        tx_data.lock_time(),
        tx_data.expiry_height(),
        transp,
        tx_data.sapling_bundle().cloned(),
    ))
}

/// Verify a shielded transaction.
pub fn verify_shielded_tx(transaction: &Transaction) -> bool {
    tracing::info!("entered verify_shielded_tx()");

    let sapling_bundle = if let Some(bundle) = transaction.sapling_bundle() {
        bundle
    } else {
        return false;
    };
    let tx_data = transaction.deref();

    // Partially deauthorize the transparent bundle
    let unauth_tx_data = match partial_deauthorize(tx_data) {
        Some(tx_data) => tx_data,
        None => return false,
    };

    let txid_parts = unauth_tx_data.digest(TxIdDigester);
    // the commitment being signed is shared across all Sapling inputs; once
    // V4 transactions are deprecated this should just be the txid, but
    // for now we need to continue to compute it here.
    let sighash =
        signature_hash(&unauth_tx_data, &SignableInput::Shielded, &txid_parts);

    tracing::info!("sighash computed");

    let PVKs {
        spend_vk,
        convert_vk,
        output_vk,
    } = load_pvks();

    let mut ctx = SaplingVerificationContext::new(true);
    let spends_valid = sapling_bundle
        .shielded_spends
        .iter()
        .all(|spend| check_spend(spend, sighash.as_ref(), &mut ctx, spend_vk));
    let converts_valid = sapling_bundle
        .shielded_converts
        .iter()
        .all(|convert| check_convert(convert, &mut ctx, convert_vk));
    let outputs_valid = sapling_bundle
        .shielded_outputs
        .iter()
        .all(|output| check_output(output, &mut ctx, output_vk));

    if !(spends_valid && outputs_valid && converts_valid) {
        return false;
    }

    tracing::info!("passed spend/output verification");

    let assets_and_values: I128Sum = sapling_bundle.value_balance.clone();

    tracing::info!(
        "accumulated {} assets/values",
        assets_and_values.components().len()
    );

    let result = ctx.final_check(
        assets_and_values,
        sighash.as_ref(),
        sapling_bundle.authorization.binding_sig,
    );
    tracing::info!("final check result {result}");
    result
}

/// Get the path to MASP parameters from [`ENV_VAR_MASP_PARAMS_DIR`] env var or
/// use the default.
pub fn get_params_dir() -> PathBuf {
    if let Ok(params_dir) = env::var(ENV_VAR_MASP_PARAMS_DIR) {
        println!("Using {} as masp parameter folder.", params_dir);
        PathBuf::from(params_dir)
    } else {
        masp_proofs::default_params_folder().unwrap()
    }
}

/// Freeze a Builder into the format necessary for inclusion in a Tx. This is
/// the format used by hardware wallets to validate a MASP Transaction.
struct WalletMap;

impl<P1>
    masp_primitives::transaction::components::sapling::builder::MapBuilder<
        P1,
        ExtendedSpendingKey,
        (),
        ExtendedFullViewingKey,
    > for WalletMap
{
    fn map_params(&self, _s: P1) {}

    fn map_key(&self, s: ExtendedSpendingKey) -> ExtendedFullViewingKey {
        (&s).into()
    }
}

impl<P1, R1, N1>
    MapBuilder<
        P1,
        R1,
        ExtendedSpendingKey,
        N1,
        (),
        (),
        ExtendedFullViewingKey,
        (),
    > for WalletMap
{
    fn map_rng(&self, _s: R1) {}

    fn map_notifier(&self, _s: N1) {}
}

/// Abstracts platform specific details away from the logic of shielded pool
/// operations.
#[cfg_attr(feature = "async-send", async_trait::async_trait)]
#[cfg_attr(not(feature = "async-send"), async_trait::async_trait(?Send))]
pub trait ShieldedUtils:
    Sized + BorshDeserialize + BorshSerialize + Default + Clone
{
    /// Get a MASP transaction prover
    fn local_tx_prover(&self) -> LocalTxProver;

    /// Load up the currently saved ShieldedContext
    async fn load<U: ShieldedUtils + MaybeSend>(
        &self,
        ctx: &mut ShieldedContext<U>,
    ) -> std::io::Result<()>;

    /// Save the given ShieldedContext for future loads
    async fn save<U: ShieldedUtils + MaybeSync>(
        &self,
        ctx: &ShieldedContext<U>,
    ) -> std::io::Result<()>;
}

/// Make a ViewingKey that can view notes encrypted by given ExtendedSpendingKey
pub fn to_viewing_key(esk: &ExtendedSpendingKey) -> FullViewingKey {
    ExtendedFullViewingKey::from(esk).fvk
}

/// Generate a valid diversifier, i.e. one that has a diversified base. Return
/// also this diversified base.
pub fn find_valid_diversifier<R: RngCore + CryptoRng>(
    rng: &mut R,
) -> (Diversifier, masp_primitives::jubjub::SubgroupPoint) {
    let mut diversifier;
    let g_d;
    // Keep generating random diversifiers until one has a diversified base
    loop {
        let mut d = [0; 11];
        rng.fill_bytes(&mut d);
        diversifier = Diversifier(d);
        if let Some(val) = diversifier.g_d() {
            g_d = val;
            break;
        }
    }
    (diversifier, g_d)
}

/// Determine if using the current note would actually bring us closer to our
/// target
pub fn is_amount_required(src: I128Sum, dest: I128Sum, delta: I128Sum) -> bool {
    let gap = dest - src;
    for (asset_type, value) in gap.components() {
        if *value > 0 && delta[asset_type] > 0 {
            return true;
        }
    }
    false
}

/// a masp change
#[derive(BorshSerialize, BorshDeserialize, Debug, Clone)]
pub struct MaspChange {
    /// the token address
    pub asset: Address,
    /// the change in the token
    pub change: token::Change,
}

/// a masp amount
pub type MaspAmount = ValueSum<(Option<Epoch>, Address), token::Change>;

/// An extension of Option's cloned method for pair types
fn cloned_pair<T: Clone, U: Clone>((a, b): (&T, &U)) -> (T, U) {
    (a.clone(), b.clone())
}

/// Represents the amount used of different conversions
pub type Conversions =
    BTreeMap<AssetType, (AllowedConversion, MerklePath<Node>, i128)>;

/// Represents the changes that were made to a list of transparent accounts
pub type TransferDelta = HashMap<Address, MaspChange>;

/// Represents the changes that were made to a list of shielded accounts
pub type TransactionDelta = HashMap<ViewingKey, I128Sum>;

/// Represents the current state of the shielded pool from the perspective of
/// the chosen viewing keys.
#[derive(BorshSerialize, BorshDeserialize, Debug)]
pub struct ShieldedContext<U: ShieldedUtils> {
    /// Location where this shielded context is saved
    #[borsh(skip)]
    pub utils: U,
    /// The last indexed transaction to be processed in this context
    pub last_indexed: Option<IndexedTx>,
    /// The commitment tree produced by scanning all transactions up to tx_pos
    pub tree: CommitmentTree<Node>,
    /// Maps viewing keys to applicable note positions
    pub pos_map: HashMap<ViewingKey, BTreeSet<usize>>,
    /// Maps a nullifier to the note position to which it applies
    pub nf_map: HashMap<Nullifier, usize>,
    /// Maps note positions to their corresponding notes
    pub note_map: HashMap<usize, Note>,
    /// Maps note positions to their corresponding memos
    pub memo_map: HashMap<usize, MemoBytes>,
    /// Maps note positions to the diversifier of their payment address
    pub div_map: HashMap<usize, Diversifier>,
    /// Maps note positions to their witness (used to make merkle paths)
    pub witness_map: HashMap<usize, IncrementalWitness<Node>>,
    /// Tracks what each transaction does to various account balances
    pub delta_map:
        BTreeMap<IndexedTx, (Epoch, TransferDelta, TransactionDelta)>,
    /// The set of note positions that have been spent
    pub spents: HashSet<usize>,
    /// Maps asset types to their decodings
    pub asset_types: HashMap<AssetType, (Address, MaspDenom, Option<Epoch>)>,
    /// Maps note positions to their corresponding viewing keys
    pub vk_map: HashMap<usize, ViewingKey>,
}

/// Default implementation to ease construction of TxContexts. Derive cannot be
/// used here due to CommitmentTree not implementing Default.
impl<U: ShieldedUtils + Default> Default for ShieldedContext<U> {
    fn default() -> ShieldedContext<U> {
        ShieldedContext::<U> {
            utils: U::default(),
            last_indexed: None,
            tree: CommitmentTree::empty(),
            pos_map: HashMap::default(),
            nf_map: HashMap::default(),
            note_map: HashMap::default(),
            memo_map: HashMap::default(),
            div_map: HashMap::default(),
            witness_map: HashMap::default(),
            spents: HashSet::default(),
            delta_map: BTreeMap::default(),
            asset_types: HashMap::default(),
            vk_map: HashMap::default(),
        }
    }
}

impl<U: ShieldedUtils + MaybeSend + MaybeSync> ShieldedContext<U> {
    /// Try to load the last saved shielded context from the given context
    /// directory. If this fails, then leave the current context unchanged.
    pub async fn load(&mut self) -> std::io::Result<()> {
        self.utils.clone().load(self).await
    }

    /// Save this shielded context into its associated context directory
    pub async fn save(&self) -> std::io::Result<()> {
        self.utils.save(self).await
    }

    /// Merge data from the given shielded context into the current shielded
    /// context. It must be the case that the two shielded contexts share the
    /// same last transaction ID and share identical commitment trees.
    pub fn merge(&mut self, new_ctx: ShieldedContext<U>) {
        debug_assert_eq!(self.last_indexed, new_ctx.last_indexed);
        // Merge by simply extending maps. Identical keys should contain
        // identical values, so overwriting should not be problematic.
        self.pos_map.extend(new_ctx.pos_map);
        self.nf_map.extend(new_ctx.nf_map);
        self.note_map.extend(new_ctx.note_map);
        self.memo_map.extend(new_ctx.memo_map);
        self.div_map.extend(new_ctx.div_map);
        self.witness_map.extend(new_ctx.witness_map);
        self.spents.extend(new_ctx.spents);
        self.asset_types.extend(new_ctx.asset_types);
        self.vk_map.extend(new_ctx.vk_map);
        // The deltas are the exception because different keys can reveal
        // different parts of the same transaction. Hence each delta needs to be
        // merged separately.
        for (height, (ep, ntfer_delta, ntx_delta)) in new_ctx.delta_map {
            let (_ep, tfer_delta, tx_delta) = self
                .delta_map
                .entry(height)
                .or_insert((ep, TransferDelta::new(), TransactionDelta::new()));
            tfer_delta.extend(ntfer_delta);
            tx_delta.extend(ntx_delta);
        }
    }

    /// Fetch the current state of the multi-asset shielded pool into a
    /// ShieldedContext
    pub async fn fetch<C: Client + Sync>(
        &mut self,
        client: &C,
        sks: &[ExtendedSpendingKey],
        fvks: &[ViewingKey],
    ) -> Result<(), Error> {
        // First determine which of the keys requested to be fetched are new.
        // Necessary because old transactions will need to be scanned for new
        // keys.
        let mut unknown_keys = Vec::new();
        for esk in sks {
            let vk = to_viewing_key(esk).vk;
            if !self.pos_map.contains_key(&vk) {
                unknown_keys.push(vk);
            }
        }
        for vk in fvks {
            if !self.pos_map.contains_key(vk) {
                unknown_keys.push(*vk);
            }
        }

        // If unknown keys are being used, we need to scan older transactions
        // for any unspent notes
        let (txs, mut tx_iter);
        if !unknown_keys.is_empty() {
            // Load all transactions accepted until this point
            txs = Self::fetch_shielded_transfers(client, None).await?;
            tx_iter = txs.iter();
            // Do this by constructing a shielding context only for unknown keys
            let mut tx_ctx = Self {
                utils: self.utils.clone(),
                ..Default::default()
            };
            for vk in unknown_keys {
                tx_ctx.pos_map.entry(vk).or_insert_with(BTreeSet::new);
            }
            // Update this unknown shielded context until it is level with self
            while tx_ctx.last_indexed != self.last_indexed {
                if let Some((indexed_tx, (epoch, tx, stx))) = tx_iter.next() {
                    tx_ctx.scan_tx(*indexed_tx, *epoch, tx, stx)?;
                } else {
                    break;
                }
            }
            // Merge the context data originating from the unknown keys into the
            // current context
            self.merge(tx_ctx);
        } else {
            // Load only transactions accepted from last_txid until this point
            txs = Self::fetch_shielded_transfers(client, self.last_indexed)
                .await?;
            tx_iter = txs.iter();
        }
        // Now that we possess the unspent notes corresponding to both old and
        // new keys up until tx_pos, proceed to scan the new transactions.
        for (indexed_tx, (epoch, tx, stx)) in &mut tx_iter {
            self.scan_tx(*indexed_tx, *epoch, tx, stx)?;
        }
        Ok(())
    }

    /// Obtain a chronologically-ordered list of all accepted shielded
    /// transactions from a node.
    pub async fn fetch_shielded_transfers<C: Client + Sync>(
        client: &C,
        last_indexed_tx: Option<IndexedTx>,
    ) -> Result<BTreeMap<IndexedTx, (Epoch, Transfer, Transaction)>, Error>
    {
        // Query for the last produced block height
        let last_block_height = query_block(client)
            .await?
            .map_or_else(BlockHeight::first, |block| block.height);

        let mut shielded_txs = BTreeMap::new();
        // Fetch all the transactions we do not have yet
        let first_height_to_query =
            last_indexed_tx.map_or_else(|| 1, |last| last.height.0);
        let first_idx_to_query =
            last_indexed_tx.map_or_else(|| 0, |last| last.index.0 + 1);
        for height in first_height_to_query..=last_block_height.0 {
            // Get the valid masp transactions at the specified height
            let epoch = query_epoch_at_height(client, height.into())
                .await?
                .ok_or_else(|| {
                    Error::from(QueryError::General(
                        "Queried height is greater than the last committed \
                         block height"
                            .to_string(),
                    ))
                })?;

            let first_index_to_query = if height == first_height_to_query {
                Some(TxIndex(first_idx_to_query))
            } else {
                None
            };

            let txs_results = match get_indexed_masp_events_at_height(
                client,
                height.into(),
                first_index_to_query,
            )
            .await?
            {
                Some(events) => events,
                None => continue,
            };

            // Query the actual block to get the txs bytes. If we only need one
            // tx it might be slightly better to query the /tx endpoint to
            // reduce the amount of data sent over the network, but this is a
            // minimal improvement and it's even hard to tell how many times
            // we'd need a single masp tx to make this worth it
            let block = client
                .block(height as u32)
                .await
                .map_err(|e| Error::from(QueryError::General(e.to_string())))?
                .block
                .data;

            for (idx, tx_event) in txs_results {
                let tx = Tx::try_from(block[idx.0 as usize].as_ref())
                    .map_err(|e| Error::Other(e.to_string()))?;
                let (transfer, masp_transaction) = Self::extract_masp_tx(
                    &tx,
                    ExtractShieldedActionArg::Event::<C>(tx_event),
                    true,
                )
                .await?;

                // Collect the current transaction
                shielded_txs.insert(
                    IndexedTx {
                        height: height.into(),
                        index: idx,
                    },
                    (epoch, transfer, masp_transaction),
                );
            }
        }

        Ok(shielded_txs)
    }

    /// Extract the relevant shield portions of a [`Tx`], if any.
    async fn extract_masp_tx<'args, C: Client + Sync>(
        tx: &Tx,
        action_arg: ExtractShieldedActionArg<'args, C>,
        check_header: bool,
    ) -> Result<(Transfer, Transaction), Error> {
        let maybe_transaction = if check_header {
            let tx_header = tx.header();
            // NOTE: simply looking for masp sections attached to the tx
            // is not safe. We don't validate the sections attached to a
            // transaction se we could end up with transactions carrying
            // an unnecessary masp section. We must instead look for the
            // required masp sections in the signed commitments (hashes)
            // of the transactions' headers/data sections
            if let Some(wrapper_header) = tx_header.wrapper() {
                let hash =
                    wrapper_header.unshield_section_hash.ok_or_else(|| {
                        Error::Other(
                            "Missing expected fee unshielding section hash"
                                .to_string(),
                        )
                    })?;

                let masp_transaction = tx
                    .get_section(&hash)
                    .ok_or_else(|| {
                        Error::Other(
                            "Missing expected masp section".to_string(),
                        )
                    })?
                    .masp_tx()
                    .ok_or_else(|| {
                        Error::Other("Missing masp transaction".to_string())
                    })?;

                // Transfer objects for fee unshielding are absent from
                // the tx because they are completely constructed in
                // protocol, need to recreate it here
                let transfer = Transfer {
                    source: MASP,
                    target: wrapper_header.fee_payer(),
                    token: wrapper_header.fee.token.clone(),
                    amount: wrapper_header
                        .get_tx_fee()
                        .map_err(|e| Error::Other(e.to_string()))?,
                    key: None,
                    shielded: Some(hash),
                };
                Some((transfer, masp_transaction))
            } else {
                None
            }
        } else {
            None
        };

        let tx = if let Some(tx) = maybe_transaction {
            tx
        } else {
            // Expect decrypted transaction
            let tx_data = tx.data().ok_or_else(|| {
                Error::Other("Missing data section".to_string())
            })?;
            match Transfer::try_from_slice(&tx_data) {
                Ok(transfer) => {
                    let masp_transaction = tx
                        .get_section(&transfer.shielded.ok_or_else(|| {
                            Error::Other(
                                "Missing masp section hash".to_string(),
                            )
                        })?)
                        .ok_or_else(|| {
                            Error::Other(
                                "Missing masp section in transaction"
                                    .to_string(),
                            )
                        })?
                        .masp_tx()
                        .ok_or_else(|| {
                            Error::Other("Missing masp transaction".to_string())
                        })?;

                    (transfer, masp_transaction)
                }
                Err(_) => {
                    // This should be a MASP over IBC transaction, it
                    // could be a ShieldedTransfer or an Envelop
                    // message, need to try both
                    let shielded_transfer =
                        extract_payload_from_shielded_action::<C>(
                            &tx_data, action_arg,
                        )
                        .await?;
                    (shielded_transfer.transfer, shielded_transfer.masp_tx)
                }
            }
        };
        Ok(tx)
    }

    /// Applies the given transaction to the supplied context. More precisely,
    /// the shielded transaction's outputs are added to the commitment tree.
    /// Newly discovered notes are associated to the supplied viewing keys. Note
    /// nullifiers are mapped to their originating notes. Note positions are
    /// associated to notes, memos, and diversifiers. And the set of notes that
    /// we have spent are updated. The witness map is maintained to make it
    /// easier to construct note merkle paths in other code. See
    /// <https://zips.z.cash/protocol/protocol.pdf#scan>
    pub fn scan_tx(
        &mut self,
        indexed_tx: IndexedTx,
        epoch: Epoch,
        tx: &Transfer,
        shielded: &Transaction,
    ) -> Result<(), Error> {
        // For tracking the account changes caused by this Transaction
        let mut transaction_delta = TransactionDelta::new();
        // Listen for notes sent to our viewing keys
        for so in shielded
            .sapling_bundle()
            .map_or(&vec![], |x| &x.shielded_outputs)
        {
            // Create merkle tree leaf node from note commitment
            let node = Node::new(so.cmu.to_repr());
            // Update each merkle tree in the witness map with the latest
            // addition
            for (_, witness) in self.witness_map.iter_mut() {
                witness.append(node).map_err(|()| {
                    Error::Other("note commitment tree is full".to_string())
                })?;
            }
            let note_pos = self.tree.size();
            self.tree.append(node).map_err(|()| {
                Error::Other("note commitment tree is full".to_string())
            })?;
            // Finally, make it easier to construct merkle paths to this new
            // note
            let witness = IncrementalWitness::<Node>::from_tree(&self.tree);
            self.witness_map.insert(note_pos, witness);
            // Let's try to see if any of our viewing keys can decrypt latest
            // note
            let mut pos_map = HashMap::new();
            std::mem::swap(&mut pos_map, &mut self.pos_map);
            for (vk, notes) in pos_map.iter_mut() {
                let decres = try_sapling_note_decryption::<_, OutputDescription<<<Authorized as Authorization>::SaplingAuth as masp_primitives::transaction::components::sapling::Authorization>::Proof>>(
                    &NETWORK,
                    1.into(),
                    &PreparedIncomingViewingKey::new(&vk.ivk()),
                    so,
                );
                // So this current viewing key does decrypt this current note...
                if let Some((note, pa, memo)) = decres {
                    // Add this note to list of notes decrypted by this viewing
                    // key
                    notes.insert(note_pos);
                    // Compute the nullifier now to quickly recognize when spent
                    let nf = note.nf(
                        &vk.nk,
                        note_pos.try_into().map_err(|_| {
                            Error::Other("Can not get nullifier".to_string())
                        })?,
                    );
                    self.note_map.insert(note_pos, note);
                    self.memo_map.insert(note_pos, memo);
                    // The payment address' diversifier is required to spend
                    // note
                    self.div_map.insert(note_pos, *pa.diversifier());
                    self.nf_map.insert(nf, note_pos);
                    // Note the account changes
                    let balance = transaction_delta
                        .entry(*vk)
                        .or_insert_with(I128Sum::zero);
                    *balance += I128Sum::from_nonnegative(
                        note.asset_type,
                        note.value as i128,
                    )
                    .map_err(|()| {
                        Error::Other(
                            "found note with invalid value or asset type"
                                .to_string(),
                        )
                    })?;

                    self.vk_map.insert(note_pos, *vk);
                    break;
                }
            }
            std::mem::swap(&mut pos_map, &mut self.pos_map);
        }
        // Cancel out those of our notes that have been spent
        for ss in shielded
            .sapling_bundle()
            .map_or(&vec![], |x| &x.shielded_spends)
        {
            // If the shielded spend's nullifier is in our map, then target note
            // is rendered unusable
            if let Some(note_pos) = self.nf_map.get(&ss.nullifier) {
                self.spents.insert(*note_pos);
                // Note the account changes
                let balance = transaction_delta
                    .entry(self.vk_map[note_pos])
                    .or_insert_with(I128Sum::zero);
                let note = self.note_map[note_pos];
                *balance -= I128Sum::from_nonnegative(
                    note.asset_type,
                    note.value as i128,
                )
                .map_err(|()| {
                    Error::Other(
                        "found note with invalid value or asset type"
                            .to_string(),
                    )
                })?;
            }
        }
        // Record the changes to the transparent accounts
        let mut transfer_delta = TransferDelta::new();
        let token_addr = tx.token.clone();
        transfer_delta.insert(
            tx.source.clone(),
            MaspChange {
                asset: token_addr,
                change: -tx.amount.amount().change(),
            },
        );
        self.last_indexed = Some(indexed_tx);

        self.delta_map
            .insert(indexed_tx, (epoch, transfer_delta, transaction_delta));
        Ok(())
    }

    /// Summarize the effects on shielded and transparent accounts of each
    /// Transfer in this context
    pub fn get_tx_deltas(
        &self,
    ) -> &BTreeMap<IndexedTx, (Epoch, TransferDelta, TransactionDelta)> {
        &self.delta_map
    }

    /// Compute the total unspent notes associated with the viewing key in the
    /// context. If the key is not in the context, then we do not know the
    /// balance and hence we return None.
    pub async fn compute_shielded_balance(
        &mut self,
        vk: &ViewingKey,
    ) -> Result<Option<I128Sum>, Error> {
        // Cannot query the balance of a key that's not in the map
        if !self.pos_map.contains_key(vk) {
            return Ok(None);
        }
        let mut val_acc = I128Sum::zero();
        // Retrieve the notes that can be spent by this key
        if let Some(avail_notes) = self.pos_map.get(vk) {
            for note_idx in avail_notes {
                // Spent notes cannot contribute a new transaction's pool
                if self.spents.contains(note_idx) {
                    continue;
                }
                // Get note associated with this ID
                let note = self.note_map.get(note_idx).ok_or_else(|| {
                    Error::Other(format!("Unable to get note {note_idx}"))
                })?;
                // Finally add value to multi-asset accumulator
                val_acc += I128Sum::from_nonnegative(
                    note.asset_type,
                    note.value as i128,
                )
                .map_err(|()| {
                    Error::Other(
                        "found note with invalid value or asset type"
                            .to_string(),
                    )
                })?
            }
        }
        Ok(Some(val_acc))
    }

    /// Query the ledger for the decoding of the given asset type and cache it
    /// if it is found.
    pub async fn decode_asset_type<C: Client + Sync>(
        &mut self,
        client: &C,
        asset_type: AssetType,
    ) -> Option<(Address, MaspDenom, Option<Epoch>)> {
        // Try to find the decoding in the cache
        if let decoded @ Some(_) = self.asset_types.get(&asset_type) {
            return decoded.cloned();
        }
        // Query for the ID of the last accepted transaction
        let (addr, denom, ep, _conv, _path): (
            Address,
            MaspDenom,
            _,
            I128Sum,
            MerklePath<Node>,
        ) = rpc::query_conversion(client, asset_type).await?;
        self.asset_types
            .insert(asset_type, (addr.clone(), denom, Some(ep)));
        Some((addr, denom, Some(ep)))
    }

    /// Query the ledger for the conversion that is allowed for the given asset
    /// type and cache it.
    async fn query_allowed_conversion<'a, C: Client + Sync>(
        &'a mut self,
        client: &C,
        asset_type: AssetType,
        conversions: &'a mut Conversions,
    ) {
        if let btree_map::Entry::Vacant(conv_entry) =
            conversions.entry(asset_type)
        {
            // Query for the ID of the last accepted transaction
            if let Some((addr, denom, ep, conv, path)) =
                query_conversion(client, asset_type).await
            {
                self.asset_types.insert(asset_type, (addr, denom, Some(ep)));
                // If the conversion is 0, then we just have a pure decoding
                if !conv.is_zero() {
                    conv_entry.insert((conv.into(), path, 0));
                }
            }
        }
    }

    /// Compute the total unspent notes associated with the viewing key in the
    /// context and express that value in terms of the currently timestamped
    /// asset types. If the key is not in the context, then we do not know the
    /// balance and hence we return None.
    pub async fn compute_exchanged_balance(
        &mut self,
        client: &(impl Client + Sync),
        io: &impl Io,
        vk: &ViewingKey,
        target_epoch: Epoch,
    ) -> Result<Option<I128Sum>, Error> {
        // First get the unexchanged balance
        if let Some(balance) = self.compute_shielded_balance(vk).await? {
            let exchanged_amount = self
                .compute_exchanged_amount(
                    client,
                    io,
                    balance,
                    target_epoch,
                    BTreeMap::new(),
                )
                .await?
                .0;
            // And then exchange balance into current asset types
            Ok(Some(exchanged_amount))
        } else {
            Ok(None)
        }
    }

    /// Try to convert as much of the given asset type-value pair using the
    /// given allowed conversion. usage is incremented by the amount of the
    /// conversion used, the conversions are applied to the given input, and
    /// the trace amount that could not be converted is moved from input to
    /// output.
    #[allow(clippy::too_many_arguments)]
    async fn apply_conversion(
        &mut self,
        io: &impl Io,
        conv: AllowedConversion,
        asset_type: AssetType,
        value: i128,
        usage: &mut i128,
        input: &mut I128Sum,
        output: &mut I128Sum,
        normed_asset_type: AssetType,
        normed_output: &mut I128Sum,
    ) -> Result<(), Error> {
        // we do not need to convert negative values
        if value <= 0 {
            return Ok(());
        }
        // If conversion if possible, accumulate the exchanged amount
        let conv: I128Sum = I128Sum::from_sum(conv.into());
        // The amount required of current asset to qualify for conversion
        let threshold = -conv[&asset_type];
        if threshold == 0 {
            edisplay_line!(
                io,
                "Asset threshold of selected conversion for asset type {} is \
                 0, this is a bug, please report it.",
                asset_type
            );
        }
        // We should use an amount of the AllowedConversion that almost
        // cancels the original amount
        let required = value / threshold;
        // Forget about the trace amount left over because we cannot
        // realize its value
        let trace = I128Sum::from_pair(asset_type, value % threshold)
            .expect("the trace should be a valid i128");
        let normed_trace =
            I128Sum::from_pair(normed_asset_type, value % threshold)
                .expect("the trace should be a valid i128");
        // Record how much more of the given conversion has been used
        *usage += required;
        // Apply the conversions to input and move the trace amount to output
        *input += conv * required - trace.clone();
        *output += trace;
        *normed_output += normed_trace;
        Ok(())
    }

    /// Convert the given amount into the latest asset types whilst making a
    /// note of the conversions that were used. Note that this function does
    /// not assume that allowed conversions from the ledger are expressed in
    /// terms of the latest asset types.
    pub async fn compute_exchanged_amount(
        &mut self,
        client: &(impl Client + Sync),
        io: &impl Io,
        mut input: I128Sum,
        target_epoch: Epoch,
        mut conversions: Conversions,
    ) -> Result<(I128Sum, I128Sum, Conversions), Error> {
        // Where we will store our exchanged value
        let mut output = I128Sum::zero();
        // Where we will store our normed exchanged value
        let mut normed_output = I128Sum::zero();
        // Repeatedly exchange assets until it is no longer possible
        while let Some((asset_type, value)) =
            input.components().next().map(cloned_pair)
        {
            // Get the equivalent to the current asset in the target epoch and
            // note whether this equivalent chronologically comes after the
            // current asset
            let (target_asset_type, forward_conversion) = self
                .decode_asset_type(client, asset_type)
                .await
                .map(|(addr, denom, epoch)| {
                    encode_asset_type(epoch.map(|_| target_epoch), &addr, denom)
                        .map(|asset_type| {
                            (
                                asset_type,
                                epoch.map_or(false, |epoch| {
                                    target_epoch >= epoch
                                }),
                            )
                        })
                        .map_err(|_| {
                            Error::Other(
                                "unable to create asset type".to_string(),
                            )
                        })
                })
                .transpose()?
                .unwrap_or((asset_type, false));
            let at_target_asset_type = target_asset_type == asset_type;
            let trace_asset_type = if forward_conversion {
                // If we are doing a forward conversion, then we can assume that
                // the trace left over in the older epoch has at least a 1-to-1
                // conversion to the newer epoch.
                target_asset_type
            } else {
                // If we are not doing a forward conversion, then we cannot
                // lower bound what the asset type will be worth in the target
                // asset type. So leave the asset type fixed.
                asset_type
            };
            // Fetch and store the required conversions
            self.query_allowed_conversion(
                client,
                target_asset_type,
                &mut conversions,
            )
            .await;
            self.query_allowed_conversion(client, asset_type, &mut conversions)
                .await;
            if let (Some((conv, _wit, usage)), false) =
                (conversions.get_mut(&asset_type), at_target_asset_type)
            {
                display_line!(
                    io,
                    "converting current asset type to latest asset type..."
                );
                // Not at the target asset type, not at the latest asset
                // type. Apply conversion to get from
                // current asset type to the latest
                // asset type.
                self.apply_conversion(
                    io,
                    conv.clone(),
                    asset_type,
                    value,
                    usage,
                    &mut input,
                    &mut output,
                    trace_asset_type,
                    &mut normed_output,
                )
                .await?;
            } else if let (Some((conv, _wit, usage)), false) = (
                conversions.get_mut(&target_asset_type),
                at_target_asset_type,
            ) {
                display_line!(
                    io,
                    "converting latest asset type to target asset type..."
                );
                // Not at the target asset type, yet at the latest asset
                // type. Apply inverse conversion to get
                // from latest asset type to the target
                // asset type.
                self.apply_conversion(
                    io,
                    conv.clone(),
                    asset_type,
                    value,
                    usage,
                    &mut input,
                    &mut output,
                    trace_asset_type,
                    &mut normed_output,
                )
                .await?;
            } else {
                // At the target asset type. Then move component over to
                // output.
                let comp = input.project(asset_type);
                output += comp.clone();
                normed_output += comp.clone();
                input -= comp;
            }
        }
        Ok((output, normed_output, conversions))
    }

    /// Collect enough unspent notes in this context to exceed the given amount
    /// of the specified asset type. Return the total value accumulated plus
    /// notes and the corresponding diversifiers/merkle paths that were used to
    /// achieve the total value.
    pub async fn collect_unspent_notes(
        &mut self,
        context: &impl Namada,
        vk: &ViewingKey,
        target: I128Sum,
        target_epoch: Epoch,
    ) -> Result<
        (
            I128Sum,
            Vec<(Diversifier, Note, MerklePath<Node>)>,
            Conversions,
        ),
        Error,
    > {
        // Establish connection with which to do exchange rate queries
        let mut conversions = BTreeMap::new();
        let mut val_acc = I128Sum::zero();
        let mut normed_val_acc = I128Sum::zero();
        let mut notes = Vec::new();
        // Retrieve the notes that can be spent by this key
        if let Some(avail_notes) = self.pos_map.get(vk).cloned() {
            for note_idx in &avail_notes {
                // No more transaction inputs are required once we have met
                // the target amount
                if normed_val_acc >= target {
                    break;
                }
                // Spent notes cannot contribute a new transaction's pool
                if self.spents.contains(note_idx) {
                    continue;
                }
                // Get note, merkle path, diversifier associated with this ID
                let note = *self.note_map.get(note_idx).ok_or_else(|| {
                    Error::Other(format!("Unable to get note {note_idx}"))
                })?;

                // The amount contributed by this note before conversion
                let pre_contr =
                    I128Sum::from_pair(note.asset_type, note.value as i128)
                        .map_err(|()| {
                            Error::Other(
                                "received note has invalid value or asset type"
                                    .to_string(),
                            )
                        })?;
                let (contr, normed_contr, proposed_convs) = self
                    .compute_exchanged_amount(
                        context.client(),
                        context.io(),
                        pre_contr,
                        target_epoch,
                        conversions.clone(),
                    )
                    .await?;

                // Use this note only if it brings us closer to our target
                if is_amount_required(
                    normed_val_acc.clone(),
                    target.clone(),
                    normed_contr.clone(),
                ) {
                    // Be sure to record the conversions used in computing
                    // accumulated value
                    val_acc += contr;
                    normed_val_acc += normed_contr;
                    // Commit the conversions that were used to exchange
                    conversions = proposed_convs;
                    let merkle_path = self
                        .witness_map
                        .get(note_idx)
                        .ok_or_else(|| {
                            Error::Other(format!(
                                "Unable to get note {note_idx}"
                            ))
                        })?
                        .path()
                        .ok_or_else(|| {
                            Error::Other(format!(
                                "Unable to get path: {}",
                                line!()
                            ))
                        })?;
                    let diversifier =
                        self.div_map.get(note_idx).ok_or_else(|| {
                            Error::Other(format!(
                                "Unable to get note {note_idx}"
                            ))
                        })?;
                    // Commit this note to our transaction
                    notes.push((*diversifier, note, merkle_path));
                }
            }
        }
        Ok((val_acc, notes, conversions))
    }

    /// Compute the combined value of the output notes of the transaction pinned
    /// at the given payment address. This computation uses the supplied viewing
    /// keys to try to decrypt the output notes. If no transaction is pinned at
    /// the given payment address fails with
    /// `PinnedBalanceError::NoTransactionPinned`.
    pub async fn compute_pinned_balance<C: Client + Sync>(
        client: &C,
        owner: PaymentAddress,
        viewing_key: &ViewingKey,
    ) -> Result<(I128Sum, Epoch), Error> {
        // Check that the supplied viewing key corresponds to given payment
        // address
        let counter_owner = viewing_key.to_payment_address(
            *masp_primitives::sapling::PaymentAddress::diversifier(
                &owner.into(),
            ),
        );
        match counter_owner {
            Some(counter_owner) if counter_owner == owner.into() => {}
            _ => {
                return Err(Error::from(PinnedBalanceError::InvalidViewingKey));
            }
        }
        // Construct the key for where the transaction ID would be stored
        let pin_key = namada_core::types::token::masp_pin_tx_key(&owner.hash());
        // Obtain the transaction pointer at the key
        // If we don't discard the error message then a test fails,
        // however the error underlying this will go undetected
        let indexed_tx =
            rpc::query_storage_value::<C, IndexedTx>(client, &pin_key)
                .await
                .map_err(|_| PinnedBalanceError::NoTransactionPinned)?;
        let tx_epoch = query_epoch_at_height(client, indexed_tx.height)
            .await?
            .ok_or_else(|| {
                Error::from(QueryError::General(
                    "Queried height is greater than the last committed block \
                     height"
                        .to_string(),
                ))
            })?;

        let block = client
            .block(indexed_tx.height.0 as u32)
            .await
            .map_err(|e| Error::from(QueryError::General(e.to_string())))?
            .block
            .data;

        let tx = Tx::try_from(block[indexed_tx.index.0 as usize].as_ref())
            .map_err(|e| Error::Other(e.to_string()))?;
        let (_, shielded) = Self::extract_masp_tx(
            &tx,
            ExtractShieldedActionArg::Request((
                client,
                indexed_tx.height,
                Some(indexed_tx.index),
            )),
            false,
        )
        .await?;

        // Accumulate the combined output note value into this Amount
        let mut val_acc = I128Sum::zero();
        for so in shielded
            .sapling_bundle()
            .map_or(&vec![], |x| &x.shielded_outputs)
        {
            // Let's try to see if our viewing key can decrypt current note
            let decres = try_sapling_note_decryption::<_, OutputDescription<<<Authorized as Authorization>::SaplingAuth as masp_primitives::transaction::components::sapling::Authorization>::Proof>>(
                &NETWORK,
                1.into(),
                &PreparedIncomingViewingKey::new(&viewing_key.ivk()),
                so,
            );
            match decres {
                // So the given viewing key does decrypt this current note...
                Some((note, pa, _memo)) if pa == owner.into() => {
                    val_acc += I128Sum::from_nonnegative(
                        note.asset_type,
                        note.value as i128,
                    )
                    .map_err(|()| {
                        Error::Other(
                            "found note with invalid value or asset type"
                                .to_string(),
                        )
                    })?;
                }
                _ => {}
            }
        }
        Ok((val_acc, tx_epoch))
    }

    /// Compute the combined value of the output notes of the pinned transaction
    /// at the given payment address if there's any. The asset types may be from
    /// the epoch of the transaction or even before, so exchange all these
    /// amounts to the epoch of the transaction in order to get the value that
    /// would have been displayed in the epoch of the transaction.
    pub async fn compute_exchanged_pinned_balance(
        &mut self,
        context: &impl Namada,
        owner: PaymentAddress,
        viewing_key: &ViewingKey,
    ) -> Result<(ValueSum<Address, token::Change>, Epoch), Error> {
        // Obtain the balance that will be exchanged
        let (amt, ep) =
            Self::compute_pinned_balance(context.client(), owner, viewing_key)
                .await?;
        display_line!(context.io(), "Pinned balance: {:?}", amt);
        // Finally, exchange the balance to the transaction's epoch
        let computed_amount = self
            .compute_exchanged_amount(
                context.client(),
                context.io(),
                amt,
                ep,
                BTreeMap::new(),
            )
            .await?
            .0;
        display_line!(context.io(), "Exchanged amount: {:?}", computed_amount);
        Ok((
            self.decode_combine_sum_to_epoch(
                context.client(),
                computed_amount,
                ep,
            )
            .await,
            ep,
        ))
    }

    /// Convert an amount whose units are AssetTypes to one whose units are
    /// Addresses that they decode to. All asset types not corresponding to
    /// the given epoch are ignored.
    pub async fn decode_combine_sum_to_epoch<C: Client + Sync>(
        &mut self,
        client: &C,
        amt: I128Sum,
        target_epoch: Epoch,
    ) -> ValueSum<Address, token::Change> {
        let mut res = ValueSum::zero();
        for (asset_type, val) in amt.components() {
            // Decode the asset type
            let decoded = self.decode_asset_type(client, *asset_type).await;
            // Only assets with the target timestamp count
            match decoded {
                Some((address, denom, epoch))
                    if epoch.map_or(true, |epoch| epoch <= target_epoch) =>
                {
                    let decoded_change =
                        token::Change::from_masp_denominated(*val, denom)
                            .expect("expected this to fit");
                    res += ValueSum::from_pair(address, decoded_change)
                        .expect("expected this to fit");
                }
                _ => {}
            }
        }
        res
    }

    /// Convert an amount whose units are AssetTypes to one whose units are
    /// Addresses that they decode to and combine the denominations.
    pub async fn decode_combine_sum<C: Client + Sync>(
        &mut self,
        client: &C,
        amt: I128Sum,
    ) -> MaspAmount {
        let mut res = MaspAmount::zero();
        for (asset_type, val) in amt.components() {
            // Decode the asset type
            if let Some((addr, denom, epoch)) =
                self.decode_asset_type(client, *asset_type).await
            {
                let decoded_change =
                    token::Change::from_masp_denominated(*val, denom)
                        .expect("expected this to fit");
                res += MaspAmount::from_pair((epoch, addr), decoded_change)
                    .expect("unable to construct decoded amount");
            }
        }
        res
    }

    /// Convert an amount whose units are AssetTypes to one whose units are
    /// Addresses that they decode to.
    pub async fn decode_sum<C: Client + Sync>(
        &mut self,
        client: &C,
        amt: I128Sum,
    ) -> ValueSum<(AssetType, Address, MaspDenom, Option<Epoch>), i128> {
        let mut res = ValueSum::zero();
        for (asset_type, val) in amt.components() {
            // Decode the asset type
            if let Some((addr, denom, epoch)) =
                self.decode_asset_type(client, *asset_type).await
            {
                res += ValueSum::from_pair(
                    (*asset_type, addr, denom, epoch),
                    *val,
                )
                .expect("unable to construct decoded amount");
            }
        }
        res
    }

    /// Make shielded components to embed within a Transfer object. If no
    /// shielded payment address nor spending key is specified, then no
    /// shielded components are produced. Otherwise a transaction containing
    /// nullifiers and/or note commitments are produced. Dummy transparent
    /// UTXOs are sometimes used to make transactions balanced, but it is
    /// understood that transparent account changes are effected only by the
    /// amounts and signatures specified by the containing Transfer object.
    pub async fn gen_shielded_transfer(
        context: &impl Namada,
        source: &TransferSource,
        target: &TransferTarget,
        token: &Address,
        amount: token::DenominatedAmount,
    ) -> Result<Option<ShieldedTransfer>, TransferErr> {
        // No shielded components are needed when neither source nor destination
        // are shielded

        use rand::rngs::StdRng;
        use rand_core::SeedableRng;

        let spending_key = source.spending_key();
        let payment_address = target.payment_address();
        // No shielded components are needed when neither source nor
        // destination are shielded
        if spending_key.is_none() && payment_address.is_none() {
            return Ok(None);
        }
        // We want to fund our transaction solely from supplied spending key
        let spending_key = spending_key.map(|x| x.into());
        let spending_keys: Vec<_> = spending_key.into_iter().collect();
        {
            // Load the current shielded context given the spending key we
            // possess
            let mut shielded = context.shielded_mut().await;
            let _ = shielded.load().await;
            shielded
                .fetch(context.client(), &spending_keys, &[])
                .await?;
            // Save the update state so that future fetches can be
            // short-circuited
            let _ = shielded.save().await;
        }
        // Determine epoch in which to submit potential shielded transaction
        let epoch = rpc::query_epoch(context.client()).await?;
        // Context required for storing which notes are in the source's
        // possession
        let memo = MemoBytes::empty();

        // Try to get a seed from env var, if any.
        let rng = if let Ok(seed) = env::var(ENV_VAR_MASP_TEST_SEED)
            .map_err(|e| Error::Other(e.to_string()))
            .and_then(|seed| {
                let exp_str =
                    format!("Env var {ENV_VAR_MASP_TEST_SEED} must be a u64.");
                let parsed_seed: u64 = FromStr::from_str(&seed)
                    .map_err(|_| Error::Other(exp_str))?;
                Ok(parsed_seed)
            }) {
            tracing::warn!(
                "UNSAFE: Using a seed from {ENV_VAR_MASP_TEST_SEED} env var \
                 to build proofs."
            );
            StdRng::seed_from_u64(seed)
        } else {
            StdRng::from_rng(OsRng).unwrap()
        };

        // Now we build up the transaction within this object
        let expiration_height: u32 = match context.tx_builder().expiration {
            Some(expiration) => {
                // Try to match a DateTime expiration with a plausible
                // corresponding block height
                let last_block_height: u64 =
                    crate::rpc::query_block(context.client())
                        .await?
                        .map_or_else(|| 1, |block| u64::from(block.height));
                let current_time = DateTimeUtc::now();
                let delta_time =
                    expiration.0.signed_duration_since(current_time.0);

                let max_expected_time_per_block_key =
                    namada_parameters::storage::get_max_expected_time_per_block_key();
                let max_block_time =
                    crate::rpc::query_storage_value::<_, DurationSecs>(
                        context.client(),
                        &max_expected_time_per_block_key,
                    )
                    .await?;

                let delta_blocks = u32::try_from(
                    delta_time.num_seconds() / max_block_time.0 as i64,
                )
                .map_err(|e| Error::Other(e.to_string()))?;
                u32::try_from(last_block_height)
                    .map_err(|e| Error::Other(e.to_string()))?
                    + delta_blocks
            }
            None => {
                // NOTE: The masp library doesn't support optional expiration so
                // we set the max to mimic a never-expiring tx. We also need to
                // remove 20 which is going to be added back by the builder
                u32::MAX - 20
            }
        };
        let mut builder = Builder::<TestNetwork, _>::new_with_rng(
            NETWORK,
            // NOTE: this is going to add 20 more blocks to the actual
            // expiration but there's no other exposed function that we could
            // use from the masp crate to specify the expiration better
            expiration_height.into(),
            rng,
        );

        // Convert transaction amount into MASP types
        let (asset_types, masp_amount) = context
            .shielded_mut()
            .await
            .convert_amount(context.client(), epoch, token, amount.amount())
            .await?;

        // If there are shielded inputs
        if let Some(sk) = spending_key {
            // Locate unspent notes that can help us meet the transaction amount
            let (_, unspent_notes, used_convs) = context
                .shielded_mut()
                .await
                .collect_unspent_notes(
                    context,
                    &to_viewing_key(&sk).vk,
                    I128Sum::from_sum(masp_amount),
                    epoch,
                )
                .await?;
            // Commit the notes found to our transaction
            for (diversifier, note, merkle_path) in unspent_notes {
                builder
                    .add_sapling_spend(sk, diversifier, note, merkle_path)
                    .map_err(builder::Error::SaplingBuild)?;
            }
            // Commit the conversion notes used during summation
            for (conv, wit, value) in used_convs.values() {
                if value.is_positive() {
                    builder
                        .add_sapling_convert(
                            conv.clone(),
                            *value as u64,
                            wit.clone(),
                        )
                        .map_err(builder::Error::SaplingBuild)?;
                }
            }
        } else {
            // We add a dummy UTXO to our transaction, but only the source of
            // the parent Transfer object is used to validate fund
            // availability
            let source_enc = source
                .address()
                .ok_or_else(|| {
                    Error::Other(
                        "source address should be transparent".to_string(),
                    )
                })?
                .serialize_to_vec();

            let hash = ripemd::Ripemd160::digest(sha2::Sha256::digest(
                source_enc.as_ref(),
            ));
            let script = TransparentAddress(hash.into());
            for (denom, asset_type) in MaspDenom::iter().zip(asset_types.iter())
            {
                let amount_part = denom.denominate(&amount.amount());
                // Skip adding an input if its value is 0
                if amount_part != 0 {
                    builder
                        .add_transparent_input(TxOut {
                            asset_type: *asset_type,
                            value: amount_part,
                            address: script,
                        })
                        .map_err(builder::Error::TransparentBuild)?;
                }
            }
        }

        // Anotate the asset type in the value balance with its decoding in
        // order to facilitate cross-epoch computations
        let value_balance = builder.value_balance().map_err(|e| {
            Error::Other(format!("unable to complete value balance: {}", e))
        })?;
        let value_balance = context
            .shielded_mut()
            .await
            .decode_sum(context.client(), value_balance)
            .await;

        // If we are sending to a transparent output, then we will need to embed
        // the transparent target address into the shielded transaction so that
        // it can be signed
        let transparent_target_hash = if payment_address.is_none() {
            let target_enc = target
                .address()
                .ok_or_else(|| {
                    Error::Other(
                        "target address should be transparent".to_string(),
                    )
                })?
                .serialize_to_vec();
            Some(ripemd::Ripemd160::digest(sha2::Sha256::digest(
                target_enc.as_ref(),
            )))
        } else {
            None
        };
        // This indicates how many more assets need to be sent to the receiver
        // in order to satisfy the requested transfer amount.
        let mut rem_amount = amount.amount().raw_amount().0;
        // If we are sending to a shielded address, we may need the outgoing
        // viewing key in the following computations.
        let ovk_opt = spending_key.map(|x| x.expsk.ovk);

        // Now handle the outputs of this transaction
        // Loop through the value balance components and see which
        // ones can be given to the receiver
        for ((asset_type, vbal_token, vbal_denom, vbal_epoch), val) in
            value_balance.components()
        {
            let rem_amount = &mut rem_amount[*vbal_denom as usize];
            // Only asset types with the correct token can contribute. But
            // there must be a demonstrated need for it.
            if vbal_token == token
                && vbal_epoch.map_or(true, |vbal_epoch| vbal_epoch <= epoch)
                && *rem_amount > 0
            {
                let val = u128::try_from(*val).expect(
                    "value balance in absence of output descriptors should be \
                     non-negative",
                );
                // We want to take at most the remaining quota for the
                // current denomination to the receiver
                let contr = std::cmp::min(*rem_amount as u128, val) as u64;
                // Make transaction output tied to thee currentt token,
                // denomination, and epoch.
                if let Some(pa) = payment_address {
                    // If there is a shielded output
                    builder
                        .add_sapling_output(
                            ovk_opt,
                            pa.into(),
                            *asset_type,
                            contr,
                            memo.clone(),
                        )
                        .map_err(builder::Error::SaplingBuild)?;
                } else {
                    // If there is a transparent output
                    let hash = transparent_target_hash
                        .expect(
                            "transparent target hash should have been \
                             computed already",
                        )
                        .into();
                    builder
                        .add_transparent_output(
                            &TransparentAddress(hash),
                            *asset_type,
                            contr,
                        )
                        .map_err(builder::Error::TransparentBuild)?;
                }
                // Lower what is required of the remaining contribution
                *rem_amount -= contr;
            }
        }

        // Nothing must remain to be included in output
        if rem_amount != [0; 4] {
            // Convert the shortfall into a I128Sum
            let mut shortfall = I128Sum::zero();
            for (asset_type, val) in asset_types.iter().zip(rem_amount) {
                shortfall += I128Sum::from_pair(*asset_type, val.into())
                    .expect("unable to construct value sum");
            }
            // Return an insufficient ffunds error
            return Result::Err(TransferErr::from(
                builder::Error::InsufficientFunds(shortfall),
            ));
        }

        // Now add outputs representing the change from this payment
        if let Some(sk) = spending_key {
            // Represents the amount of inputs we are short by
            let mut additional = I128Sum::zero();
            for (asset_type, amt) in builder
                .value_balance()
                .map_err(|e| {
                    Error::Other(format!(
                        "unable to complete value balance: {}",
                        e
                    ))
                })?
                .components()
            {
                match amt.cmp(&0) {
                    Ordering::Greater => {
                        // Send the change in this asset type back to the sender
                        builder
                            .add_sapling_output(
                                Some(sk.expsk.ovk),
                                sk.default_address().1,
                                *asset_type,
                                *amt as u64,
                                memo.clone(),
                            )
                            .map_err(builder::Error::SaplingBuild)?;
                    }
                    Ordering::Less => {
                        // Record how much of the current asset type we are
                        // short by
                        additional +=
                            I128Sum::from_nonnegative(*asset_type, -*amt)
                                .map_err(|()| {
                                    Error::Other(format!(
                                        "from non negative conversion: {}",
                                        line!()
                                    ))
                                })?;
                    }
                    Ordering::Equal => {}
                }
            }
            // If we are short by a non-zero amount, then we have insufficient
            // funds
            if !additional.is_zero() {
                return Err(TransferErr::from(
                    builder::Error::InsufficientFunds(additional),
                ));
            }
        }

        // To speed up integration tests, we can save and load proofs
        #[cfg(feature = "testing")]
        let load_or_save = if let Ok(masp_proofs) =
            env::var(ENV_VAR_MASP_TEST_PROOFS)
        {
            let parsed = match masp_proofs.to_ascii_lowercase().as_str() {
                "load" => LoadOrSaveProofs::Load,
                "save" => LoadOrSaveProofs::Save,
                env_var => Err(Error::Other(format!(
                    "Unexpected value for {ENV_VAR_MASP_TEST_PROOFS} env var. \
                     Expecting \"save\" or \"load\", but got \"{env_var}\"."
                )))?,
            };
            if env::var(ENV_VAR_MASP_TEST_SEED).is_err() {
                Err(Error::Other(format!(
                    "Ensure to set a seed with {ENV_VAR_MASP_TEST_SEED} env \
                     var when using {ENV_VAR_MASP_TEST_PROOFS} for \
                     deterministic proofs."
                )))?;
            }
            parsed
        } else {
            LoadOrSaveProofs::Neither
        };

        let builder_clone = builder.clone().map_builder(WalletMap);
        #[cfg(feature = "testing")]
        let builder_bytes = borsh::to_vec(&builder_clone).map_err(|e| {
            Error::from(EncodingError::Conversion(e.to_string()))
        })?;

        let build_transfer = |prover: LocalTxProver| -> Result<
            ShieldedTransfer,
            builder::Error<std::convert::Infallible>,
        > {
            let (masp_tx, metadata) = builder
                .build(&prover, &FeeRule::non_standard(U64Sum::zero()))?;
            Ok(ShieldedTransfer {
                builder: builder_clone,
                masp_tx,
                metadata,
                epoch,
            })
        };

        #[cfg(feature = "testing")]
        {
            let builder_hash =
                namada_core::types::hash::Hash::sha256(&builder_bytes);

            let saved_filepath = env::current_dir()
                .map_err(|e| Error::Other(e.to_string()))?
                // One up from "tests" dir to the root dir
                .parent()
                .ok_or_else(|| {
                    Error::Other(
                        "Can not get parent directory of the current dir"
                            .to_string(),
                    )
                })?
                .join(MASP_TEST_PROOFS_DIR)
                .join(format!("{builder_hash}.bin"));

            if let LoadOrSaveProofs::Load = load_or_save {
                let recommendation = format!(
                    "Re-run the tests with {ENV_VAR_MASP_TEST_PROOFS}=save to \
                     re-generate proofs."
                );
                let exp_str = format!(
                    "Read saved MASP proofs from {}. {recommendation}",
                    saved_filepath.to_string_lossy()
                );
                let loaded_bytes = tokio::fs::read(&saved_filepath)
                    .await
                    .map_err(|_e| Error::Other(exp_str))?;

                let exp_str = format!(
                    "Valid `ShieldedTransfer` bytes in {}. {recommendation}",
                    saved_filepath.to_string_lossy()
                );
                let loaded: ShieldedTransfer =
                    BorshDeserialize::try_from_slice(&loaded_bytes)
                        .map_err(|_e| Error::Other(exp_str))?;

                Ok(Some(loaded))
            } else {
                // Build and return the constructed transaction
                let built = build_transfer(
                    context.shielded().await.utils.local_tx_prover(),
                )?;
                if let LoadOrSaveProofs::Save = load_or_save {
                    let built_bytes = borsh::to_vec(&built).map_err(|e| {
                        Error::from(EncodingError::Conversion(e.to_string()))
                    })?;
                    tokio::fs::write(&saved_filepath, built_bytes)
                        .await
                        .map_err(|e| Error::Other(e.to_string()))?;
                }
                Ok(Some(built))
            }
        }

        #[cfg(not(feature = "testing"))]
        {
            // Build and return the constructed transaction
            let built = build_transfer(
                context.shielded().await.utils.local_tx_prover(),
            )?;
            Ok(Some(built))
        }
    }

    /// Obtain the known effects of all accepted shielded and transparent
    /// transactions. If an owner is specified, then restrict the set to only
    /// transactions crediting/debiting the given owner. If token is specified,
    /// then restrict set to only transactions involving the given token.
    pub async fn query_tx_deltas<C: Client + Sync>(
        &mut self,
        client: &C,
        query_owner: &Either<BalanceOwner, Vec<Address>>,
        query_token: &Option<Address>,
        viewing_keys: &HashMap<String, ExtendedViewingKey>,
    ) -> Result<
        BTreeMap<IndexedTx, (Epoch, TransferDelta, TransactionDelta)>,
        Error,
    > {
        const TXS_PER_PAGE: u8 = 100;
        let _ = self.load().await;
        let vks = viewing_keys;
        let fvks: Vec<_> = vks
            .values()
            .map(|fvk| ExtendedFullViewingKey::from(*fvk).fvk.vk)
            .collect();
        self.fetch(client, &[], &fvks).await?;
        // Save the update state so that future fetches can be short-circuited
        let _ = self.save().await;
        // Required for filtering out rejected transactions from Tendermint
        // responses
        let block_results = rpc::query_results(client).await?;
        let mut transfers = self.get_tx_deltas().clone();
        // Construct the set of addresses relevant to user's query
        let relevant_addrs = match &query_owner {
            Either::Left(BalanceOwner::Address(owner)) => vec![owner.clone()],
            // MASP objects are dealt with outside of tx_search
            Either::Left(BalanceOwner::FullViewingKey(_viewing_key)) => vec![],
            Either::Left(BalanceOwner::PaymentAddress(_owner)) => vec![],
            // Unspecified owner means all known addresses are considered
            // relevant
            Either::Right(addrs) => addrs.clone(),
        };
        // Find all transactions to or from the relevant address set
        for addr in relevant_addrs {
            for prop in ["transfer.source", "transfer.target"] {
                // Query transactions involving the current address
                let mut tx_query = Query::eq(prop, addr.encode());
                // Elaborate the query if requested by the user
                if let Some(token) = &query_token {
                    tx_query =
                        tx_query.and_eq("transfer.token", token.encode());
                }
                for page in 1.. {
                    let txs = &client
                        .tx_search(
                            tx_query.clone(),
                            true,
                            page,
                            TXS_PER_PAGE,
                            Order::Ascending,
                        )
                        .await
                        .map_err(|e| {
                            Error::from(QueryError::General(format!(
                                "for transaction: {e}"
                            )))
                        })?
                        .txs;
                    for response_tx in txs {
                        let height = BlockHeight(response_tx.height.value());
                        let idx = TxIndex(response_tx.index);
                        // Only process yet unprocessed transactions which have
                        // been accepted by node VPs
                        let should_process = !transfers
                            .contains_key(&IndexedTx { height, index: idx })
                            && block_results[u64::from(height) as usize]
                                .is_accepted(idx.0 as usize);
                        if !should_process {
                            continue;
                        }
                        let tx = Tx::try_from(response_tx.tx.as_ref())
                            .map_err(|e| Error::Other(e.to_string()))?;
                        let mut wrapper = None;
                        let mut transfer = None;
                        extract_payload(tx, &mut wrapper, &mut transfer)?;
                        // Epoch data is not needed for transparent transactions
                        let epoch =
                            wrapper.map(|x| x.epoch).unwrap_or_default();
                        if let Some(transfer) = transfer {
                            // Skip MASP addresses as they are already handled
                            // by ShieldedContext
                            if transfer.source == MASP
                                || transfer.target == MASP
                            {
                                continue;
                            }
                            // Describe how a Transfer simply subtracts from one
                            // account and adds the same to another

                            let delta = TransferDelta::from([(
                                transfer.source.clone(),
                                MaspChange {
                                    asset: transfer.token.clone(),
                                    change: -transfer.amount.amount().change(),
                                },
                            )]);

                            // No shielded accounts are affected by this
                            // Transfer
                            transfers.insert(
                                IndexedTx { height, index: idx },
                                (epoch, delta, TransactionDelta::new()),
                            );
                        }
                    }
                    // An incomplete page signifies no more transactions
                    if (txs.len() as u8) < TXS_PER_PAGE {
                        break;
                    }
                }
            }
        }
        Ok(transfers)
    }

    /// Get the asset type with the given epoch, token, and denomination. If it
    /// does not exist in the protocol, then remove the timestamp. Make sure to
    /// store the derived AssetType so that future decoding is possible.
    pub async fn get_asset_type<C: Client + Sync>(
        &mut self,
        client: &C,
        epoch: Epoch,
        token: Address,
        denom: MaspDenom,
    ) -> Result<AssetType, Error> {
        let mut asset_type = encode_asset_type(Some(epoch), &token, denom)
            .map_err(|_| {
                Error::Other("unable to create asset type".to_string())
            })?;
        if self.decode_asset_type(client, asset_type).await.is_none() {
            // If we fail to decode the epoched asset type, then remove the
            // epoch
            asset_type =
                encode_asset_type(None, &token, denom).map_err(|_| {
                    Error::Other("unable to create asset type".to_string())
                })?;
            self.asset_types.insert(asset_type, (token, denom, None));
        }
        Ok(asset_type)
    }

    /// Convert Anoma amount and token type to MASP equivalents
    async fn convert_amount<C: Client + Sync>(
        &mut self,
        client: &C,
        epoch: Epoch,
        token: &Address,
        val: token::Amount,
    ) -> Result<([AssetType; 4], U64Sum), Error> {
        let mut amount = U64Sum::zero();
        let mut asset_types = Vec::new();
        for denom in MaspDenom::iter() {
            let asset_type = self
                .get_asset_type(client, epoch, token.clone(), denom)
                .await?;
            // Combine the value and unit into one amount
            amount +=
                U64Sum::from_nonnegative(asset_type, denom.denominate(&val))
                    .map_err(|_| {
                        Error::Other("invalid value for amount".to_string())
                    })?;
            asset_types.push(asset_type);
        }
        Ok((
            asset_types
                .try_into()
                .expect("there must be exactly 4 denominations"),
            amount,
        ))
    }
}

/// Extract the payload from the given Tx object
fn extract_payload(
    tx: Tx,
    wrapper: &mut Option<WrapperTx>,
    transfer: &mut Option<Transfer>,
) -> Result<(), Error> {
    *wrapper = tx.header.wrapper();
    let _ = tx.data().map(|signed| {
        Transfer::try_from_slice(&signed[..]).map(|tfer| *transfer = Some(tfer))
    });
    Ok(())
}

// Retrieves all the indexes and tx events at the specified height which refer
// to a valid masp transaction. If an index is given, it filters only the
// transactions with an index equal or greater to the provided one.
async fn get_indexed_masp_events_at_height<C: Client + Sync>(
    client: &C,
    height: BlockHeight,
    first_idx_to_query: Option<TxIndex>,
) -> Result<Option<Vec<(TxIndex, crate::tendermint::abci::Event)>>, Error> {
    let first_idx_to_query = first_idx_to_query.unwrap_or_default();

    Ok(client
        .block_results(height.0 as u32)
        .await
        .map_err(|e| Error::from(QueryError::General(e.to_string())))?
        .end_block_events
        .map(|events| {
            events
                .into_iter()
                .filter_map(|event| {
                    let tx_index =
                        event.attributes.iter().find_map(|attribute| {
                            if attribute.key == "is_valid_masp_tx" {
                                Some(TxIndex(
                                    u32::from_str(&attribute.value).unwrap(),
                                ))
                            } else {
                                None
                            }
                        });

                    match tx_index {
                        Some(idx) => {
                            if idx >= first_idx_to_query {
                                Some((idx, event))
                            } else {
                                None
                            }
                        }
                        None => None,
                    }
                })
                .collect::<Vec<_>>()
        }))
}

enum ExtractShieldedActionArg<'args, C: Client + Sync> {
    Event(crate::tendermint::abci::Event),
    Request((&'args C, BlockHeight, Option<TxIndex>)),
}

// Extract the Transfer and Transaction objects from a masp over ibc message
async fn extract_payload_from_shielded_action<'args, C: Client + Sync>(
    tx_data: &[u8],
    args: ExtractShieldedActionArg<'args, C>,
) -> Result<IbcShieldedTransfer, Error> {
    let message = namada_core::ledger::ibc::decode_message(tx_data)
        .map_err(|e| Error::Other(e.to_string()))?;

    let shielded_transfer = match message {
        IbcMessage::ShieldedTransfer(msg) => msg.shielded_transfer,
        IbcMessage::Envelope(_) => {
            let tx_event = match args {
                ExtractShieldedActionArg::Event(event) => event,
                ExtractShieldedActionArg::Request((client, height, index)) => {
                    get_indexed_masp_events_at_height(client, height, index)
                        .await?
                        .ok_or_else(|| {
                            Error::Other(format!(
                                "Missing required ibc event at block height {}",
                                height
                            ))
                        })?
                        .first()
                        .ok_or_else(|| {
                            Error::Other(format!(
                                "Missing required ibc event at block height {}",
                                height
                            ))
                        })?
                        .1
                        .to_owned()
                }
            };

            tx_event
                .attributes
                .iter()
                .find_map(|attribute| {
                    if attribute.key == "inner_tx" {
                        let tx_result =
                            TxResult::from_str(&attribute.value).unwrap();
                        for ibc_event in &tx_result.ibc_events {
                            let event =
                                namada_core::types::ibc::get_shielded_transfer(
                                    ibc_event,
                                )
                                .ok()
                                .flatten();
                            if event.is_some() {
                                return event;
                            }
                        }
                        None
                    } else {
                        None
                    }
                })
                .ok_or_else(|| {
                    Error::Other(
                        "Couldn't deserialize masp tx to ibc message envelope"
                            .to_string(),
                    )
                })?
        }
        _ => {
            return Err(Error::Other(
                "Couldn't deserialize masp tx to a valid ibc message"
                    .to_string(),
            ));
        }
    };

    Ok(shielded_transfer)
}

mod tests {
    /// quick and dirty test. will fail on size check
    #[test]
    #[should_panic(expected = "parameter file size is not correct")]
    fn test_wrong_masp_params() {
        use std::io::Write;

        use super::{CONVERT_NAME, OUTPUT_NAME, SPEND_NAME};

        let tempdir = tempfile::tempdir()
            .expect("expected a temp dir")
            .into_path();
        let fake_params_paths =
            [SPEND_NAME, OUTPUT_NAME, CONVERT_NAME].map(|p| tempdir.join(p));
        for path in &fake_params_paths {
            let mut f =
                std::fs::File::create(path).expect("expected a temp file");
            f.write_all(b"fake params")
                .expect("expected a writable temp file");
            f.sync_all()
                .expect("expected a writable temp file (on sync)");
        }

        std::env::set_var(super::ENV_VAR_MASP_PARAMS_DIR, tempdir.as_os_str());
        // should panic here
        masp_proofs::load_parameters(
            &fake_params_paths[0],
            &fake_params_paths[1],
            &fake_params_paths[2],
        );
    }

    /// a more involved test, using dummy parameters with the right
    /// size but the wrong hash.
    #[test]
    #[should_panic(expected = "parameter file is not correct")]
    fn test_wrong_masp_params_hash() {
        use masp_primitives::ff::PrimeField;
        use masp_proofs::bellman::groth16::{
            generate_random_parameters, Parameters,
        };
        use masp_proofs::bellman::{Circuit, ConstraintSystem, SynthesisError};
        use masp_proofs::bls12_381::{Bls12, Scalar};

        use super::{CONVERT_NAME, OUTPUT_NAME, SPEND_NAME};

        struct FakeCircuit<E: PrimeField> {
            x: E,
        }

        impl<E: PrimeField> Circuit<E> for FakeCircuit<E> {
            fn synthesize<CS: ConstraintSystem<E>>(
                self,
                cs: &mut CS,
            ) -> Result<(), SynthesisError> {
                let x = cs.alloc(|| "x", || Ok(self.x)).unwrap();
                cs.enforce(
                    || {
                        "this is an extra long constraint name so that rustfmt \
                         is ok with wrapping the params of enforce()"
                    },
                    |lc| lc + x,
                    |lc| lc + x,
                    |lc| lc + x,
                );
                Ok(())
            }
        }

        let dummy_circuit = FakeCircuit { x: Scalar::zero() };
        let mut rng = rand::thread_rng();
        let fake_params: Parameters<Bls12> =
            generate_random_parameters(dummy_circuit, &mut rng)
                .expect("expected to generate fake params");

        let tempdir = tempfile::tempdir()
            .expect("expected a temp dir")
            .into_path();
        // TODO: get masp to export these consts
        let fake_params_paths = [
            (SPEND_NAME, 49848572u64),
            (OUTPUT_NAME, 16398620u64),
            (CONVERT_NAME, 22570940u64),
        ]
        .map(|(p, s)| (tempdir.join(p), s));
        for (path, size) in &fake_params_paths {
            let mut f =
                std::fs::File::create(path).expect("expected a temp file");
            fake_params
                .write(&mut f)
                .expect("expected a writable temp file");
            // the dummy circuit has one constraint, and therefore its
            // params should always be smaller than the large masp
            // circuit params. so this truncate extends the file, and
            // extra bytes at the end do not make it invalid.
            f.set_len(*size)
                .expect("expected to truncate the temp file");
            f.sync_all()
                .expect("expected a writable temp file (on sync)");
        }

        std::env::set_var(super::ENV_VAR_MASP_PARAMS_DIR, tempdir.as_os_str());
        // should panic here
        masp_proofs::load_parameters(
            &fake_params_paths[0].0,
            &fake_params_paths[1].0,
            &fake_params_paths[2].0,
        );
    }
}

#[cfg(feature = "std")]
/// Implementation of MASP functionality depending on a standard filesystem
pub mod fs {
    use std::fs::{File, OpenOptions};
    use std::io::{Read, Write};

    use super::*;

    /// Shielded context file name
    const FILE_NAME: &str = "shielded.dat";
    const TMP_FILE_NAME: &str = "shielded.tmp";

    #[derive(Debug, BorshSerialize, BorshDeserialize, Clone)]
    /// An implementation of ShieldedUtils for standard filesystems
    pub struct FsShieldedUtils {
        #[borsh(skip)]
        context_dir: PathBuf,
    }

    impl FsShieldedUtils {
        /// Initialize a shielded transaction context that identifies notes
        /// decryptable by any viewing key in the given set
        pub fn new(context_dir: PathBuf) -> ShieldedContext<Self> {
            // Make sure that MASP parameters are downloaded to enable MASP
            // transaction building and verification later on
            let params_dir = get_params_dir();
            let spend_path = params_dir.join(SPEND_NAME);
            let convert_path = params_dir.join(CONVERT_NAME);
            let output_path = params_dir.join(OUTPUT_NAME);
            if !(spend_path.exists()
                && convert_path.exists()
                && output_path.exists())
            {
                println!("MASP parameters not present, downloading...");
                masp_proofs::download_masp_parameters(None)
                    .expect("MASP parameters not present or downloadable");
                println!(
                    "MASP parameter download complete, resuming execution..."
                );
            }
            // Finally initialize a shielded context with the supplied directory
            let utils = Self { context_dir };
            ShieldedContext {
                utils,
                ..Default::default()
            }
        }
    }

    impl Default for FsShieldedUtils {
        fn default() -> Self {
            Self {
                context_dir: PathBuf::from(FILE_NAME),
            }
        }
    }

    #[cfg_attr(feature = "async-send", async_trait::async_trait)]
    #[cfg_attr(not(feature = "async-send"), async_trait::async_trait(?Send))]
    impl ShieldedUtils for FsShieldedUtils {
        fn local_tx_prover(&self) -> LocalTxProver {
            if let Ok(params_dir) = env::var(ENV_VAR_MASP_PARAMS_DIR) {
                let params_dir = PathBuf::from(params_dir);
                let spend_path = params_dir.join(SPEND_NAME);
                let convert_path = params_dir.join(CONVERT_NAME);
                let output_path = params_dir.join(OUTPUT_NAME);
                LocalTxProver::new(&spend_path, &output_path, &convert_path)
            } else {
                LocalTxProver::with_default_location()
                    .expect("unable to load MASP Parameters")
            }
        }

        /// Try to load the last saved shielded context from the given context
        /// directory. If this fails, then leave the current context unchanged.
        async fn load<U: ShieldedUtils + MaybeSend>(
            &self,
            ctx: &mut ShieldedContext<U>,
        ) -> std::io::Result<()> {
            // Try to load shielded context from file
            let mut ctx_file = File::open(self.context_dir.join(FILE_NAME))?;
            let mut bytes = Vec::new();
            ctx_file.read_to_end(&mut bytes)?;
            // Fill the supplied context with the deserialized object
            *ctx = ShieldedContext {
                utils: ctx.utils.clone(),
                ..ShieldedContext::<U>::deserialize(&mut &bytes[..])?
            };
            Ok(())
        }

        /// Save this shielded context into its associated context directory
        async fn save<U: ShieldedUtils + MaybeSync>(
            &self,
            ctx: &ShieldedContext<U>,
        ) -> std::io::Result<()> {
            // TODO: use mktemp crate?
            let tmp_path = self.context_dir.join(TMP_FILE_NAME);
            {
                // First serialize the shielded context into a temporary file.
                // Inability to create this file implies a simultaneuous write
                // is in progress. In this case, immediately
                // fail. This is unproblematic because the data
                // intended to be stored can always be re-fetched
                // from the blockchain.
                let mut ctx_file = OpenOptions::new()
                    .write(true)
                    .create_new(true)
                    .open(tmp_path.clone())?;
                let mut bytes = Vec::new();
                ctx.serialize(&mut bytes)
                    .expect("cannot serialize shielded context");
                ctx_file.write_all(&bytes[..])?;
            }
            // Atomically update the old shielded context file with new data.
            // Atomicity is required to prevent other client instances from
            // reading corrupt data.
            std::fs::rename(
                tmp_path.clone(),
                self.context_dir.join(FILE_NAME),
            )?;
            // Finally, remove our temporary file to allow future saving of
            // shielded contexts.
            std::fs::remove_file(tmp_path)?;
            Ok(())
        }
    }
}<|MERGE_RESOLUTION|>--- conflicted
+++ resolved
@@ -51,7 +51,6 @@
 use masp_proofs::bls12_381::Bls12;
 use masp_proofs::prover::LocalTxProver;
 use masp_proofs::sapling::SaplingVerificationContext;
-use namada_core::ledger::ibc::IbcMessage;
 use namada_core::types::address::{Address, MASP};
 use namada_core::types::ibc::IbcShieldedTransfer;
 use namada_core::types::masp::{
@@ -60,16 +59,10 @@
 };
 use namada_core::types::storage::{BlockHeight, Epoch, IndexedTx, TxIndex};
 use namada_core::types::time::{DateTimeUtc, DurationSecs};
-use namada_core::types::token;
-<<<<<<< HEAD
-use namada_core::types::token::{MaspDenom, Transfer};
-use namada_core::types::transaction::{TxResult, WrapperTx};
-=======
-use namada_token::storage_key::{HEAD_TX_KEY, PIN_KEY_PREFIX, TX_KEY_PREFIX};
-use namada_token::{Change, MaspDenom, Transfer};
-use namada_tx::data::WrapperTx;
+use namada_ibc::IbcMessage;
+use namada_token::{self as token, MaspDenom, Transfer};
+use namada_tx::data::{TxResult, WrapperTx};
 use namada_tx::Tx;
->>>>>>> 21eddeaa
 use rand_core::{CryptoRng, OsRng, RngCore};
 use ripemd::Digest as RipemdDigest;
 use sha2::Digest;
@@ -1410,7 +1403,7 @@
             }
         }
         // Construct the key for where the transaction ID would be stored
-        let pin_key = namada_core::types::token::masp_pin_tx_key(&owner.hash());
+        let pin_key = namada_token::storage_key::masp_pin_tx_key(&owner.hash());
         // Obtain the transaction pointer at the key
         // If we don't discard the error message then a test fails,
         // however the error underlying this will go undetected
@@ -2293,7 +2286,7 @@
     tx_data: &[u8],
     args: ExtractShieldedActionArg<'args, C>,
 ) -> Result<IbcShieldedTransfer, Error> {
-    let message = namada_core::ledger::ibc::decode_message(tx_data)
+    let message = namada_ibc::decode_message(tx_data)
         .map_err(|e| Error::Other(e.to_string()))?;
 
     let shielded_transfer = match message {
