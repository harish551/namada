use std::collections::HashSet;
use std::fs::File;
use std::io::Write;

use borsh::BorshDeserialize;
use borsh_ext::BorshSerializeExt;
use ledger_namada_rs::{BIP44Path, NamadaApp};
use ledger_transport_hid::hidapi::HidApi;
use ledger_transport_hid::TransportNativeHID;
use namada::core::ledger::governance::cli::offline::{
    OfflineProposal, OfflineSignedProposal, OfflineVote,
};
use namada::core::ledger::governance::cli::onchain::{
    DefaultProposal, PgfFundingProposal, PgfStewardProposal, ProposalVote,
};
use namada::core::ledger::storage::EPOCH_SWITCH_BLOCKS_DELAY;
use namada::ibc::apps::transfer::types::Memo;
use namada::proto::{CompressedSignature, Section, Signer, Tx};
use namada::types::address::{Address, ImplicitAddress};
use namada::types::dec::Dec;
use namada::types::io::Io;
use namada::types::key::{self, *};
use namada::types::transaction::pos::{BecomeValidator, ConsensusKeyChange};
use namada_sdk::rpc::{InnerTxResult, TxBroadcastData, TxResponse};
use namada_sdk::wallet::alias::validator_consensus_key;
use namada_sdk::wallet::{Wallet, WalletIo};
use namada_sdk::{display_line, edisplay_line, error, signing, tx, Namada};
use rand::rngs::OsRng;
use tokio::sync::RwLock;

use super::rpc;
use crate::cli::{args, safe_exit};
use crate::client::rpc::query_wasm_code_hash;
use crate::client::tx::signing::{
    default_sign, init_validator_signing_data, SigningTxData,
};
use crate::client::tx::tx::ProcessTxResponse;
use crate::config::TendermintMode;
use crate::facade::tendermint_rpc::endpoint::broadcast::tx_sync::Response;
use crate::node::ledger::tendermint_node;
use crate::wallet::{gen_validator_keys, read_and_confirm_encryption_password};

/// Wrapper around `signing::aux_signing_data` that stores the optional
/// disposable address to the wallet
pub async fn aux_signing_data(
    context: &impl Namada,
    args: &args::Tx,
    owner: Option<Address>,
    default_signer: Option<Address>,
) -> Result<signing::SigningTxData, error::Error> {
    let signing_data =
        signing::aux_signing_data(context, args, owner, default_signer).await?;

    if args.disposable_signing_key {
        if !(args.dry_run || args.dry_run_wrapper) {
            // Store the generated signing key to wallet in case of need
            context.wallet().await.save().map_err(|_| {
                error::Error::Other(
                    "Failed to save disposable address to wallet".to_string(),
                )
            })?;
        } else {
            display_line!(
                context.io(),
                "Transaction dry run. The disposable address will not be \
                 saved to wallet."
            )
        }
    }

    Ok(signing_data)
}

pub async fn with_hardware_wallet<'a, U: WalletIo + Clone>(
    mut tx: Tx,
    pubkey: common::PublicKey,
    parts: HashSet<signing::Signable>,
    (wallet, app): (&RwLock<Wallet<U>>, &NamadaApp<TransportNativeHID>),
) -> Result<Tx, error::Error> {
    // Obtain derivation path
    let path = wallet
        .read()
        .await
        .find_path_by_pkh(&(&pubkey).into())
        .map_err(|_| {
            error::Error::Other(
                "Unable to find derivation path for key".to_string(),
            )
        })?;
    let path = BIP44Path {
        path: path.to_string(),
    };
    // Now check that the public key at this path in the Ledger
    // matches
    let response_pubkey = app
        .get_address_and_pubkey(&path, false)
        .await
        .map_err(|err| error::Error::Other(err.to_string()))?;
    let response_pubkey =
        common::PublicKey::try_from_slice(&response_pubkey.public_key)
            .map_err(|err| {
                error::Error::Other(format!(
                    "unable to decode public key from hardware wallet: {}",
                    err
                ))
            })?;
    if response_pubkey != pubkey {
        return Err(error::Error::Other(format!(
            "Unrecognized public key fetched from Ledger: {}. Expected {}.",
            response_pubkey, pubkey,
        )));
    }
    // Get the Ledger to sign using our obtained derivation path
    let response = app
        .sign(&path, &tx.serialize_to_vec())
        .await
        .map_err(|err| error::Error::Other(err.to_string()))?;
    // Sign the raw header if that is requested
    if parts.contains(&signing::Signable::RawHeader) {
        let pubkey = common::PublicKey::try_from_slice(&response.pubkey)
            .expect("unable to parse public key from Ledger");
        let signature =
            common::Signature::try_from_slice(&response.raw_signature)
                .expect("unable to parse signature from Ledger");
        // Signatures from the Ledger come back in compressed
        // form
        let compressed = CompressedSignature {
            targets: response.raw_indices,
            signer: Signer::PubKeys(vec![pubkey]),
            signatures: [(0, signature)].into(),
        };
        // Expand out the signature before adding it to the
        // transaction
        tx.add_section(Section::Signature(compressed.expand(&tx)));
    }
    // Sign the fee header if that is requested
    if parts.contains(&signing::Signable::FeeHeader) {
        let pubkey = common::PublicKey::try_from_slice(&response.pubkey)
            .expect("unable to parse public key from Ledger");
        let signature =
            common::Signature::try_from_slice(&response.wrapper_signature)
                .expect("unable to parse signature from Ledger");
        // Signatures from the Ledger come back in compressed
        // form
        let compressed = CompressedSignature {
            targets: response.wrapper_indices,
            signer: Signer::PubKeys(vec![pubkey]),
            signatures: [(0, signature)].into(),
        };
        // Expand out the signature before adding it to the
        // transaction
        tx.add_section(Section::Signature(compressed.expand(&tx)));
    }
    Ok(tx)
}

// Sign the given transaction using a hardware wallet as a backup
pub async fn sign<N: Namada>(
    context: &N,
    tx: &mut Tx,
    args: &args::Tx,
    signing_data: SigningTxData,
) -> Result<(), error::Error> {
    // Setup a reusable context for signing transactions using the Ledger
    if args.use_device {
        // Setup a reusable context for signing transactions using the Ledger
        let hidapi = HidApi::new().map_err(|err| {
            error::Error::Other(format!("Failed to create Hidapi: {}", err))
        })?;
        let app = NamadaApp::new(TransportNativeHID::new(&hidapi).map_err(
            |err| {
                error::Error::Other(format!(
                    "Unable to connect to Ledger: {}",
                    err
                ))
            },
        )?);
        let with_hw_data = (context.wallet_lock(), &app);
        // Finally, begin the signing with the Ledger as backup
        context
            .sign(
                tx,
                args,
                signing_data,
                with_hardware_wallet::<N::WalletUtils>,
                with_hw_data,
            )
            .await?;
    } else {
        // Otherwise sign without a backup procedure
        context
            .sign(tx, args, signing_data, default_sign, ())
            .await?;
    }
    Ok(())
}

// Build a transaction to reveal the signer of the given transaction.
pub async fn submit_reveal_aux(
    context: &impl Namada,
    args: args::Tx,
    address: &Address,
) -> Result<(), error::Error> {
    if args.dump_tx {
        return Ok(());
    }

    if let Address::Implicit(ImplicitAddress(pkh)) = address {
        let public_key = context
            .wallet_mut()
            .await
            .find_public_key_by_pkh(pkh)
            .map_err(|e| error::Error::Other(e.to_string()))?;

        if tx::is_reveal_pk_needed(context.client(), address, args.force)
            .await?
        {
            println!(
                "Submitting a tx to reveal the public key for address \
                 {address}..."
            );
            let (mut tx, signing_data) =
                tx::build_reveal_pk(context, &args, &public_key).await?;

            sign(context, &mut tx, &args, signing_data).await?;

            context.submit(tx, &args).await?;
        }
    }

    Ok(())
}

pub async fn submit_bridge_pool_tx<N: Namada>(
    namada: &N,
    args: args::EthereumBridgePool,
) -> Result<(), error::Error> {
    let tx_args = args.tx.clone();
    let (mut tx, signing_data) = args.clone().build(namada).await?;

    if args.tx.dump_tx {
        tx::dump_tx(namada.io(), &args.tx, tx);
    } else {
        submit_reveal_aux(namada, tx_args.clone(), &args.sender).await?;

        sign(namada, &mut tx, &tx_args, signing_data).await?;

        namada.submit(tx, &tx_args).await?;
    }

    Ok(())
}

pub async fn submit_custom<N: Namada>(
    namada: &N,
    args: args::TxCustom,
) -> Result<(), error::Error>
where
    <N::Client as namada::ledger::queries::Client>::Error: std::fmt::Display,
{
    submit_reveal_aux(namada, args.tx.clone(), &args.owner).await?;

    let (mut tx, signing_data) = args.build(namada).await?;

    if args.tx.dump_tx {
        tx::dump_tx(namada.io(), &args.tx, tx);
    } else {
        sign(namada, &mut tx, &args.tx, signing_data).await?;

        namada.submit(tx, &args.tx).await?;
    }

    Ok(())
}

pub async fn submit_update_account<N: Namada>(
    namada: &N,
    args: args::TxUpdateAccount,
) -> Result<(), error::Error>
where
    <N::Client as namada::ledger::queries::Client>::Error: std::fmt::Display,
{
    let (mut tx, signing_data) = args.build(namada).await?;

    if args.tx.dump_tx {
        tx::dump_tx(namada.io(), &args.tx, tx);
    } else {
        sign(namada, &mut tx, &args.tx, signing_data).await?;

        namada.submit(tx, &args.tx).await?;
    }

    Ok(())
}

pub async fn submit_init_account<N: Namada>(
    namada: &N,
    args: args::TxInitAccount,
) -> Result<Option<Address>, error::Error>
where
    <N::Client as namada::ledger::queries::Client>::Error: std::fmt::Display,
{
    let (mut tx, signing_data) = tx::build_init_account(namada, &args).await?;

    if args.tx.dump_tx {
        tx::dump_tx(namada.io(), &args.tx, tx);
    } else {
        sign(namada, &mut tx, &args.tx, signing_data).await?;

        let response = namada.submit(tx, &args.tx).await?;
        if let Some(result) = response.is_applied_and_valid() {
            return Ok(result.initialized_accounts.first().cloned());
        }
    }

    Ok(None)
}

pub async fn submit_change_consensus_key(
    namada: &impl Namada,
    config: &mut crate::config::Config,
    args::ConsensusKeyChange {
        tx: tx_args,
        validator,
        consensus_key,
        unsafe_dont_encrypt,
        tx_code_path: _,
    }: args::ConsensusKeyChange,
) -> Result<(), error::Error> {
    let tx_args = args::Tx {
        chain_id: tx_args
            .clone()
            .chain_id
            .or_else(|| Some(config.ledger.chain_id.clone())),
        ..tx_args.clone()
    };

    // Determine the alias for the new key
    let mut wallet = namada.wallet_mut().await;
    let alias = wallet.find_alias(&validator).cloned();
    let base_consensus_key_alias = alias
        .map(|al| validator_consensus_key(&al))
        .unwrap_or_else(|| {
            validator_consensus_key(&validator.to_string().into())
        });
    let mut consensus_key_alias = base_consensus_key_alias.to_string();
    let all_keys = wallet.get_secret_keys();
    let mut key_counter = 0;
    while all_keys.contains_key(&consensus_key_alias) {
        key_counter += 1;
        consensus_key_alias =
            format!("{base_consensus_key_alias}-{key_counter}");
    }

    // Check the given key or generate a new one
    let new_key = consensus_key
        .map(|key| match key {
            common::PublicKey::Ed25519(_) => key,
            common::PublicKey::Secp256k1(_) => {
                edisplay_line!(
                    namada.io(),
                    "Consensus key can only be ed25519"
                );
                safe_exit(1)
            }
        })
        .unwrap_or_else(|| {
            display_line!(namada.io(), "Generating new consensus key...");
            let password =
                read_and_confirm_encryption_password(unsafe_dont_encrypt);
            wallet
                .gen_store_secret_key(
                    // Note that TM only allows ed25519 for consensus key
                    SchemeType::Ed25519,
                    Some(consensus_key_alias.clone()),
                    tx_args.wallet_alias_force,
                    password,
                    &mut OsRng,
                )
                .expect("Key generation should not fail.")
                .1
                .ref_to()
        });
    // To avoid wallet deadlocks in following operations
    drop(wallet);

    // Check that the new consensus key is unique
    let consensus_keys = rpc::query_consensus_keys(namada.client()).await;

    if consensus_keys.contains(&new_key) {
        edisplay_line!(namada.io(), "The consensus key is already being used.");
        safe_exit(1)
    }

    let tx_code_hash =
        query_wasm_code_hash(namada, args::TX_CHANGE_CONSENSUS_KEY_WASM)
            .await
            .unwrap();

    let chain_id = tx_args.chain_id.clone().unwrap();
    let mut tx = Tx::new(chain_id, tx_args.expiration);

    let data = ConsensusKeyChange {
        validator: validator.clone(),
        consensus_key: new_key.clone(),
    };

    tx.add_code_from_hash(
        tx_code_hash,
        Some(args::TX_CHANGE_CONSENSUS_KEY_WASM.to_string()),
    )
    .add_data(data);

    let signing_data =
        init_validator_signing_data(namada, &tx_args, vec![new_key]).await?;

    tx::prepare_tx(
        namada,
        &tx_args,
        &mut tx,
        signing_data.fee_payer.clone(),
        None,
    )
    .await?;

    if tx_args.dump_tx {
        tx::dump_tx(namada.io(), &tx_args, tx);
    } else {
        sign(namada, &mut tx, &tx_args, signing_data).await?;
        let resp = namada.submit(tx, &tx_args).await?;

        if !tx_args.dry_run {
            if resp.is_applied_and_valid().is_some() {
                namada.wallet_mut().await.save().unwrap_or_else(|err| {
                    edisplay_line!(namada.io(), "{}", err)
                });

                display_line!(
                    namada.io(),
                    "New consensus key stored with alias \
                     \"{consensus_key_alias}\". It will become active \
                     {EPOCH_SWITCH_BLOCKS_DELAY} blocks before pipeline \
                     offset from the current epoch, at which point you'll \
                     need to give the new key to CometBFT in order to be able \
                     to sign with it in consensus.",
                );
            }
        } else {
            display_line!(
                namada.io(),
                "Transaction dry run. No new consensus key has been saved."
            );
        }
    }
    Ok(())
}

pub async fn submit_become_validator(
    namada: &impl Namada,
    config: &mut crate::config::Config,
    args::TxBecomeValidator {
        tx: tx_args,
        address,
        scheme,
        consensus_key,
        eth_cold_key,
        eth_hot_key,
        protocol_key,
        commission_rate,
        max_commission_rate_change,
        email,
        website,
        description,
        discord_handle,
        unsafe_dont_encrypt,
        tx_code_path,
    }: args::TxBecomeValidator,
) -> Result<(), error::Error> {
    let tx_args = args::Tx {
        chain_id: tx_args
            .clone()
            .chain_id
            .or_else(|| Some(config.ledger.chain_id.clone())),
        ..tx_args.clone()
    };

    // Check that the address is established
    if !address.is_established() {
        edisplay_line!(
            namada.io(),
            "The given address {address} is not established. Only an \
             established address can become a validator.",
        );
        if !tx_args.force {
            safe_exit(1)
        }
    };

    // Check that the address is not already a validator
    if rpc::is_validator(namada.client(), &address).await {
        edisplay_line!(
            namada.io(),
            "The given address {address} is already a validator",
        );
        if !tx_args.force {
            safe_exit(1)
        }
    };

    // If the address is not yet a validator, it cannot have self-bonds, but it
    // may have delegations. It has to unbond those before it can become a
    // validator.
    if rpc::has_bonds(namada.client(), &address).await {
        edisplay_line!(
            namada.io(),
            "The given address {address} has delegations and therefore cannot \
             become a validator. To become a validator, you have to unbond \
             your delegations first.",
        );
        if !tx_args.force {
            safe_exit(1)
        }
    }

    // Validate the commission rate data
    if commission_rate > Dec::one() || commission_rate < Dec::zero() {
        edisplay_line!(
            namada.io(),
            "The validator commission rate must not exceed 1.0 or 100%, and \
             it must be 0 or positive."
        );
        if !tx_args.force {
            safe_exit(1)
        }
    }
    if max_commission_rate_change > Dec::one()
        || max_commission_rate_change < Dec::zero()
    {
        edisplay_line!(
            namada.io(),
            "The validator maximum change in commission rate per epoch must \
             not exceed 1.0 or 100%, and it must be 0 or positive."
        );
        if !tx_args.force {
            safe_exit(1)
        }
    }
    // Validate the email
    if email.is_empty() {
        edisplay_line!(
            namada.io(),
            "The validator email must not be an empty string."
        );
        if !tx_args.force {
            safe_exit(1)
        }
    }

    let alias = tx_args
        .initialized_account_alias
        .as_ref()
        .cloned()
        .unwrap_or_else(|| "validator".to_string());

    let validator_key_alias = format!("{}-key", alias);
    let consensus_key_alias = validator_consensus_key(&alias.clone().into());
    let protocol_key_alias = format!("{}-protocol-key", alias);
    let eth_hot_key_alias = format!("{}-eth-hot-key", alias);
    let eth_cold_key_alias = format!("{}-eth-cold-key", alias);

    let mut wallet = namada.wallet_mut().await;
    let consensus_key = consensus_key
        .map(|key| match key {
            common::PublicKey::Ed25519(_) => key,
            common::PublicKey::Secp256k1(_) => {
                edisplay_line!(
                    namada.io(),
                    "Consensus key can only be ed25519"
                );
                safe_exit(1)
            }
        })
        .unwrap_or_else(|| {
            display_line!(namada.io(), "Generating consensus key...");
            let password =
                read_and_confirm_encryption_password(unsafe_dont_encrypt);
            wallet
                .gen_store_secret_key(
                    // Note that TM only allows ed25519 for consensus key
                    SchemeType::Ed25519,
                    Some(consensus_key_alias.clone().into()),
                    tx_args.wallet_alias_force,
                    password,
                    &mut OsRng,
                )
                .expect("Key generation should not fail.")
                .1
                .ref_to()
        });

    let eth_cold_pk = eth_cold_key
        .map(|key| match key {
            common::PublicKey::Secp256k1(_) => key,
            common::PublicKey::Ed25519(_) => {
                edisplay_line!(
                    namada.io(),
                    "Eth cold key can only be secp256k1"
                );
                safe_exit(1)
            }
        })
        .unwrap_or_else(|| {
            display_line!(namada.io(), "Generating Eth cold key...");
            let password =
                read_and_confirm_encryption_password(unsafe_dont_encrypt);
            wallet
                .gen_store_secret_key(
                    // Note that ETH only allows secp256k1
                    SchemeType::Secp256k1,
                    Some(eth_cold_key_alias.clone()),
                    tx_args.wallet_alias_force,
                    password,
                    &mut OsRng,
                )
                .expect("Key generation should not fail.")
                .1
                .ref_to()
        });

    let eth_hot_pk = eth_hot_key
        .map(|key| match key {
            common::PublicKey::Secp256k1(_) => key,
            common::PublicKey::Ed25519(_) => {
                edisplay_line!(
                    namada.io(),
                    "Eth hot key can only be secp256k1"
                );
                safe_exit(1)
            }
        })
        .unwrap_or_else(|| {
            display_line!(namada.io(), "Generating Eth hot key...");
            let password =
                read_and_confirm_encryption_password(unsafe_dont_encrypt);
            wallet
                .gen_store_secret_key(
                    // Note that ETH only allows secp256k1
                    SchemeType::Secp256k1,
                    Some(eth_hot_key_alias.clone()),
                    tx_args.wallet_alias_force,
                    password,
                    &mut OsRng,
                )
                .expect("Key generation should not fail.")
                .1
                .ref_to()
        });
    // To avoid wallet deadlocks in following operations
    drop(wallet);

    if protocol_key.is_none() {
        display_line!(namada.io(), "Generating protocol signing key...");
    }
    // Generate the validator keys
    let validator_keys = gen_validator_keys(
        &mut *namada.wallet_mut().await,
        Some(eth_hot_pk.clone()),
        protocol_key,
        scheme,
    )
    .unwrap();
    let protocol_sk = validator_keys.get_protocol_keypair();
    let protocol_key = protocol_sk.to_public();

    // Store the protocol key in the wallet so that we can sign the tx with it
    // to verify ownership
    display_line!(namada.io(), "Storing protocol key in the wallet...");
    let password = read_and_confirm_encryption_password(unsafe_dont_encrypt);
    namada
        .wallet_mut()
        .await
        .insert_keypair(
            protocol_key_alias,
            tx_args.wallet_alias_force,
            protocol_sk.clone(),
            password,
            None,
            None,
        )
        .map_err(|err| error::Error::Other(err.to_string()))?;

    let tx_code_hash =
        query_wasm_code_hash(namada, tx_code_path.to_string_lossy())
            .await
            .unwrap();

    let chain_id = tx_args.chain_id.clone().unwrap();
    let mut tx = Tx::new(chain_id, tx_args.expiration);
    let data = BecomeValidator {
        address: address.clone(),
        consensus_key: consensus_key.clone(),
        eth_cold_key: key::secp256k1::PublicKey::try_from_pk(&eth_cold_pk)
            .unwrap(),
        eth_hot_key: key::secp256k1::PublicKey::try_from_pk(&eth_hot_pk)
            .unwrap(),
        protocol_key,
        commission_rate,
        max_commission_rate_change,
        email,
        description,
        website,
        discord_handle,
    };

    // Put together all the PKs that we have to sign with to verify ownership
    let account = namada_sdk::rpc::get_account_info(namada.client(), &address)
        .await?
        .unwrap_or_else(|| {
            edisplay_line!(
                namada.io(),
                "Unable to query account keys for address {address}."
            );
            safe_exit(1)
        });
    let mut all_pks: Vec<_> =
        account.public_keys_map.pk_to_idx.into_keys().collect();
    all_pks.push(consensus_key.clone());
    all_pks.push(eth_cold_pk);
    all_pks.push(eth_hot_pk);
    all_pks.push(data.protocol_key.clone());

    tx.add_code_from_hash(
        tx_code_hash,
        Some(args::TX_BECOME_VALIDATOR_WASM.to_string()),
    )
    .add_data(data);

    let signing_data =
        init_validator_signing_data(namada, &tx_args, all_pks).await?;

    tx::prepare_tx(
        namada,
        &tx_args,
        &mut tx,
        signing_data.fee_payer.clone(),
        None,
    )
    .await?;

    if tx_args.dump_tx {
        tx::dump_tx(namada.io(), &tx_args, tx);
    } else {
        sign(namada, &mut tx, &tx_args, signing_data).await?;
        let resp = namada.submit(tx, &tx_args).await?;

        if !tx_args.dry_run {
            if resp.is_applied_and_valid().is_some() {
                // add validator address and keys to the wallet
                let mut wallet = namada.wallet_mut().await;
                wallet.add_validator_data(address.clone(), validator_keys);
                wallet.save().unwrap_or_else(|err| {
                    edisplay_line!(namada.io(), "{}", err)
                });

                let tendermint_home = config.ledger.cometbft_dir();
                tendermint_node::write_validator_key(
                    &tendermint_home,
                    &wallet.find_key_by_pk(&consensus_key, None).expect(
                        "unable to find consensus key pair in the wallet",
                    ),
                )
                .unwrap();
                // To avoid wallet deadlocks in following operations
                drop(wallet);
                tendermint_node::write_validator_state(tendermint_home)
                    .unwrap();

                // Write Namada config stuff or figure out how to do the above
                // tendermint_node things two epochs in the future!!!
                config.ledger.shell.tendermint_mode = TendermintMode::Validator;
                config
                    .write(
                        &config.ledger.shell.base_dir,
                        &config.ledger.chain_id,
                        true,
                    )
                    .unwrap();

                let pos_params =
                    rpc::query_pos_parameters(namada.client()).await;

                display_line!(namada.io(), "");
                display_line!(
                    namada.io(),
                    "The keys for validator \"{alias}\" were stored in the \
                     wallet:"
                );
                display_line!(
                    namada.io(),
                    "  Validator account key \"{}\"",
                    validator_key_alias
                );
                display_line!(
                    namada.io(),
                    "  Consensus key \"{}\"",
                    consensus_key_alias
                );
                display_line!(
                    namada.io(),
                    "The ledger node has been setup to use this validator's \
                     address and consensus key."
                );
                display_line!(
                    namada.io(),
                    "Your validator will be active in {} epochs. Be sure to \
                     restart your node for the changes to take effect!",
                    pos_params.pipeline_len
                );
            }
        } else {
            display_line!(
                namada.io(),
                "Transaction dry run. No key or addresses have been saved."
            );
        }
    }
    Ok(())
}

pub async fn submit_init_validator(
    namada: &impl Namada,
    config: &mut crate::config::Config,
    args::TxInitValidator {
        tx: tx_args,
        scheme,
        account_keys,
        threshold,
        consensus_key,
        eth_cold_key,
        eth_hot_key,
        protocol_key,
        commission_rate,
        max_commission_rate_change,
        email,
        website,
        description,
        discord_handle,
        validator_vp_code_path,
        unsafe_dont_encrypt,
        tx_init_account_code_path,
        tx_become_validator_code_path,
    }: args::TxInitValidator,
) -> Result<(), error::Error> {
    let address = submit_init_account(
        namada,
        args::TxInitAccount {
            tx: tx_args.clone(),
            vp_code_path: validator_vp_code_path,
            tx_code_path: tx_init_account_code_path,
            public_keys: account_keys,
            threshold,
        },
    )
    .await?;

    if tx_args.dry_run {
        eprintln!(
            "Cannot proceed to become validator in dry-run as no account has \
             been created"
        );
        safe_exit(1);
    }
    let address = address.unwrap_or_else(|| {
        eprintln!(
            "Something went wrong with transaction to initialize an account \
             as no address has been created. Cannot proceed to become \
             validator."
        );
        safe_exit(1);
    });

    submit_become_validator(
        namada,
        config,
        args::TxBecomeValidator {
            tx: tx_args,
            address,
            scheme,
            consensus_key,
            eth_cold_key,
            eth_hot_key,
            protocol_key,
            commission_rate,
            max_commission_rate_change,
            email,
            description,
            website,
            discord_handle,
            tx_code_path: tx_become_validator_code_path,
            unsafe_dont_encrypt,
        },
    )
    .await
}

pub async fn submit_transfer(
    namada: &impl Namada,
    args: args::TxTransfer,
) -> Result<(), error::Error> {
    for _ in 0..2 {
        submit_reveal_aux(
            namada,
            args.tx.clone(),
            &args.source.effective_address(),
        )
        .await?;

        let (mut tx, signing_data, tx_epoch) =
            args.clone().build(namada).await?;

        if args.tx.dump_tx {
            tx::dump_tx(namada.io(), &args.tx, tx);
            break;
        } else {
            sign(namada, &mut tx, &args.tx, signing_data).await?;

            let result = namada.submit(tx, &args.tx).await?;

            match result {
                ProcessTxResponse::Applied(resp) if
                    // If a transaction is shielded
                    tx_epoch.is_some() &&
                    // And it is rejected by a VP
                    matches!(resp.inner_tx_result(), InnerTxResult::VpsRejected(_)) =>
                {
                    let submission_epoch = rpc::query_and_print_epoch(namada).await;
                    // And its submission epoch doesn't match construction epoch
                    if tx_epoch.unwrap() != submission_epoch {
                        // Then we probably straddled an epoch boundary. Let's retry...
                        edisplay_line!(namada.io(),
                            "MASP transaction rejected and this may be due to the \
                            epoch changing. Attempting to resubmit transaction.",
                        );
                        continue;
                    }
                },
                // Otherwise either the transaction was successful or it will not
                // benefit from resubmission
                _ => break,
            }
        }
    }

    Ok(())
}

pub async fn submit_ibc_transfer<N: Namada>(
    namada: &N,
    args: args::TxIbcTransfer,
) -> Result<(), error::Error>
where
    <N::Client as namada::ledger::queries::Client>::Error: std::fmt::Display,
{
<<<<<<< HEAD
    submit_reveal_aux(namada, args.tx.clone(), &args.source).await?;
    let (mut tx, signing_data) = args.build(namada).await?;
=======
    submit_reveal_aux(
        namada,
        args.tx.clone(),
        &args.source.effective_address(),
    )
    .await?;
    let (mut tx, signing_data, _epoch) = args.build(namada).await?;
    signing::generate_test_vector(namada, &tx).await?;
>>>>>>> 57f94e94

    if args.tx.dump_tx {
        tx::dump_tx(namada.io(), &args.tx, tx);
    } else {
        sign(namada, &mut tx, &args.tx, signing_data).await?;

        namada.submit(tx, &args.tx).await?;
    }

    Ok(())
}

pub async fn submit_init_proposal<N: Namada>(
    namada: &N,
    args: args::InitProposal,
) -> Result<(), error::Error>
where
    <N::Client as namada::ledger::queries::Client>::Error: std::fmt::Display,
{
    let current_epoch = rpc::query_and_print_epoch(namada).await;
    let governance_parameters =
        rpc::query_governance_parameters(namada.client()).await;
    let (mut tx_builder, signing_data) = if args.is_offline {
        let proposal = OfflineProposal::try_from(args.proposal_data.as_ref())
            .map_err(|e| {
                error::TxError::FailedGovernaneProposalDeserialize(
                    e.to_string(),
                )
            })?
            .validate(current_epoch, args.tx.force)
            .map_err(|e| error::TxError::InvalidProposal(e.to_string()))?;

        let default_signer = Some(proposal.author.clone());
        let signing_data = aux_signing_data(
            namada,
            &args.tx,
            Some(proposal.author.clone()),
            default_signer,
        )
        .await?;

        let mut wallet = namada.wallet_mut().await;
        let signed_offline_proposal = proposal.sign(
            args.tx
                .signing_keys
                .iter()
                .map(|pk| wallet.find_key_by_pk(pk, None))
                .collect::<Result<_, _>>()
                .expect("secret keys corresponding to public keys not found"),
            &signing_data.account_public_keys_map.unwrap(),
        );
        let output_file_path = signed_offline_proposal
            .serialize(args.tx.output_folder)
            .map_err(|e| {
                error::TxError::FailedGovernaneProposalDeserialize(
                    e.to_string(),
                )
            })?;

        display_line!(
            namada.io(),
            "Proposal serialized to: {}",
            output_file_path
        );
        return Ok(());
    } else if args.is_pgf_funding {
        let proposal =
            PgfFundingProposal::try_from(args.proposal_data.as_ref())
                .map_err(|e| {
                    error::TxError::FailedGovernaneProposalDeserialize(
                        e.to_string(),
                    )
                })?
                .validate(&governance_parameters, current_epoch, args.tx.force)
                .map_err(|e| error::TxError::InvalidProposal(e.to_string()))?;

        submit_reveal_aux(namada, args.tx.clone(), &proposal.proposal.author)
            .await?;

        tx::build_pgf_funding_proposal(namada, &args, proposal).await?
    } else if args.is_pgf_stewards {
        let proposal = PgfStewardProposal::try_from(
            args.proposal_data.as_ref(),
        )
        .map_err(|e| {
            error::TxError::FailedGovernaneProposalDeserialize(e.to_string())
        })?;
        let author_balance = rpc::get_token_balance(
            namada.client(),
            &namada.native_token(),
            &proposal.proposal.author,
        )
        .await;
        let proposal = proposal
            .validate(
                &governance_parameters,
                current_epoch,
                author_balance,
                args.tx.force,
            )
            .map_err(|e| error::TxError::InvalidProposal(e.to_string()))?;

        submit_reveal_aux(namada, args.tx.clone(), &proposal.proposal.author)
            .await?;

        tx::build_pgf_stewards_proposal(namada, &args, proposal).await?
    } else {
        let proposal = DefaultProposal::try_from(args.proposal_data.as_ref())
            .map_err(|e| {
            error::TxError::FailedGovernaneProposalDeserialize(e.to_string())
        })?;
        let author_balane = rpc::get_token_balance(
            namada.client(),
            &namada.native_token(),
            &proposal.proposal.author,
        )
        .await;
        let proposal = proposal
            .validate(
                &governance_parameters,
                current_epoch,
                author_balane,
                args.tx.force,
            )
            .map_err(|e| error::TxError::InvalidProposal(e.to_string()))?;

        submit_reveal_aux(namada, args.tx.clone(), &proposal.proposal.author)
            .await?;

        tx::build_default_proposal(namada, &args, proposal).await?
    };

    if args.tx.dump_tx {
        tx::dump_tx(namada.io(), &args.tx, tx_builder);
    } else {
        sign(namada, &mut tx_builder, &args.tx, signing_data).await?;

        namada.submit(tx_builder, &args.tx).await?;
    }

    Ok(())
}

pub async fn submit_vote_proposal<N: Namada>(
    namada: &N,
    args: args::VoteProposal,
) -> Result<(), error::Error>
where
    <N::Client as namada::ledger::queries::Client>::Error: std::fmt::Display,
{
    let (mut tx_builder, signing_data) = if args.is_offline {
        let default_signer = Some(args.voter.clone());
        let signing_data = aux_signing_data(
            namada,
            &args.tx,
            Some(args.voter.clone()),
            default_signer.clone(),
        )
        .await?;

        let proposal_vote = ProposalVote::try_from(args.vote)
            .map_err(|_| error::TxError::InvalidProposalVote)?;

        let proposal = OfflineSignedProposal::try_from(
            args.proposal_data.clone().unwrap().as_ref(),
        )
        .map_err(|e| error::TxError::InvalidProposal(e.to_string()))?
        .validate(
            &signing_data.account_public_keys_map.clone().unwrap(),
            signing_data.threshold,
            args.tx.force,
        )
        .map_err(|e| error::TxError::InvalidProposal(e.to_string()))?;
        let delegations = rpc::get_delegators_delegation_at(
            namada.client(),
            &args.voter,
            proposal.proposal.tally_epoch,
        )
        .await
        .keys()
        .cloned()
        .collect::<Vec<Address>>();

        let offline_vote = OfflineVote::new(
            &proposal,
            proposal_vote,
            args.voter.clone(),
            delegations,
        );

        let mut wallet = namada.wallet_mut().await;
        let offline_signed_vote = offline_vote.sign(
            args.tx
                .signing_keys
                .iter()
                .map(|pk| wallet.find_key_by_pk(pk, None))
                .collect::<Result<_, _>>()
                .expect("secret keys corresponding to public keys not found"),
            &signing_data.account_public_keys_map.unwrap(),
        );
        let output_file_path = offline_signed_vote
            .serialize(args.tx.output_folder)
            .expect("Should be able to serialize the offline proposal");

        display_line!(
            namada.io(),
            "Proposal vote serialized to: {}",
            output_file_path
        );
        return Ok(());
    } else {
        args.build(namada).await?
    };

    if args.tx.dump_tx {
        tx::dump_tx(namada.io(), &args.tx, tx_builder);
    } else {
        sign(namada, &mut tx_builder, &args.tx, signing_data).await?;

        namada.submit(tx_builder, &args.tx).await?;
    }

    Ok(())
}

pub async fn sign_tx<N: Namada>(
    namada: &N,
    args::SignTx {
        tx: tx_args,
        tx_data,
        owner,
    }: args::SignTx,
) -> Result<(), error::Error>
where
    <N::Client as namada::ledger::queries::Client>::Error: std::fmt::Display,
{
    let tx = if let Ok(transaction) = Tx::deserialize(tx_data.as_ref()) {
        transaction
    } else {
        edisplay_line!(namada.io(), "Couldn't decode the transaction.");
        safe_exit(1)
    };
    let default_signer = Some(owner.clone());
    let signing_data =
        aux_signing_data(namada, &tx_args, Some(owner.clone()), default_signer)
            .await?;

    let mut wallet = namada.wallet_mut().await;
    let secret_keys = &signing_data
        .public_keys
        .iter()
        .filter_map(|public_key| {
            if let Ok(secret_key) =
                signing::find_key_by_pk(&mut wallet, &tx_args, public_key)
            {
                Some(secret_key)
            } else {
                edisplay_line!(
                    namada.io(),
                    "Couldn't find the secret key for {}. Skipping signature \
                     generation.",
                    public_key
                );
                None
            }
        })
        .collect::<Vec<common::SecretKey>>();

    if let Some(account_public_keys_map) = signing_data.account_public_keys_map
    {
        let signatures = tx.compute_section_signature(
            secret_keys,
            &account_public_keys_map,
            Some(owner),
        );

        for signature in &signatures {
            let filename = format!(
                "offline_signature_{}_{}.tx",
                tx.header_hash(),
                signature.pubkey,
            );
            let output_path = match &tx_args.output_folder {
                Some(path) => path.join(filename),
                None => filename.into(),
            };

            let signature_path = File::create(&output_path)
                .expect("Should be able to create signature file.");

            serde_json::to_writer_pretty(
                signature_path,
                &signature.serialize(),
            )
            .expect("Signature should be deserializable.");
            display_line!(
                namada.io(),
                "Signature for {} serialized at {}",
                signature.pubkey,
                output_path.display()
            );
        }
    }
    Ok(())
}

pub async fn submit_reveal_pk<N: Namada>(
    namada: &N,
    args: args::RevealPk,
) -> Result<(), error::Error>
where
    <N::Client as namada::ledger::queries::Client>::Error: std::fmt::Display,
{
    submit_reveal_aux(namada, args.tx, &(&args.public_key).into()).await?;

    Ok(())
}

pub async fn submit_bond<N: Namada>(
    namada: &N,
    args: args::Bond,
) -> Result<(), error::Error>
where
    <N::Client as namada::ledger::queries::Client>::Error: std::fmt::Display,
{
    let default_address = args.source.clone().unwrap_or(args.validator.clone());
    submit_reveal_aux(namada, args.tx.clone(), &default_address).await?;

    let (mut tx, signing_data) = args.build(namada).await?;

    if args.tx.dump_tx {
        tx::dump_tx(namada.io(), &args.tx, tx);
    } else {
        sign(namada, &mut tx, &args.tx, signing_data).await?;

        namada.submit(tx, &args.tx).await?;
    }

    Ok(())
}

pub async fn submit_unbond<N: Namada>(
    namada: &N,
    args: args::Unbond,
) -> Result<(), error::Error>
where
    <N::Client as namada::ledger::queries::Client>::Error: std::fmt::Display,
{
    let (mut tx, signing_data, latest_withdrawal_pre) =
        args.build(namada).await?;

    if args.tx.dump_tx {
        tx::dump_tx(namada.io(), &args.tx, tx);
    } else {
        sign(namada, &mut tx, &args.tx, signing_data).await?;
        let resp = namada.submit(tx, &args.tx).await?;

        if !args.tx.dry_run && resp.is_applied_and_valid().is_some() {
            tx::query_unbonds(namada, args.clone(), latest_withdrawal_pre)
                .await?;
        }
    }

    Ok(())
}

pub async fn submit_withdraw<N: Namada>(
    namada: &N,
    args: args::Withdraw,
) -> Result<(), error::Error>
where
    <N::Client as namada::ledger::queries::Client>::Error: std::fmt::Display,
{
    let (mut tx, signing_data) = args.build(namada).await?;

    if args.tx.dump_tx {
        tx::dump_tx(namada.io(), &args.tx, tx);
    } else {
        sign(namada, &mut tx, &args.tx, signing_data).await?;

        namada.submit(tx, &args.tx).await?;
    }

    Ok(())
}

pub async fn submit_claim_rewards<N: Namada>(
    namada: &N,
    args: args::ClaimRewards,
) -> Result<(), error::Error>
where
    <N::Client as namada::ledger::queries::Client>::Error: std::fmt::Display,
{
    let (mut tx, signing_data) = args.build(namada).await?;

    if args.tx.dump_tx {
        tx::dump_tx(namada.io(), &args.tx, tx);
    } else {
        sign(namada, &mut tx, &args.tx, signing_data).await?;

        namada.submit(tx, &args.tx).await?;
    }

    Ok(())
}

pub async fn submit_redelegate<N: Namada>(
    namada: &N,
    args: args::Redelegate,
) -> Result<(), error::Error>
where
    <N::Client as namada::ledger::queries::Client>::Error: std::fmt::Display,
{
    let (mut tx, signing_data) = args.build(namada).await?;

    if args.tx.dump_tx {
        tx::dump_tx(namada.io(), &args.tx, tx);
    } else {
        sign(namada, &mut tx, &args.tx, signing_data).await?;

        namada.submit(tx, &args.tx).await?;
    }

    Ok(())
}

pub async fn submit_validator_commission_change<N: Namada>(
    namada: &N,
    args: args::CommissionRateChange,
) -> Result<(), error::Error>
where
    <N::Client as namada::ledger::queries::Client>::Error: std::fmt::Display,
{
    let (mut tx, signing_data) = args.build(namada).await?;

    if args.tx.dump_tx {
        tx::dump_tx(namada.io(), &args.tx, tx);
    } else {
        sign(namada, &mut tx, &args.tx, signing_data).await?;

        namada.submit(tx, &args.tx).await?;
    }

    Ok(())
}

pub async fn submit_validator_metadata_change<N: Namada>(
    namada: &N,
    args: args::MetaDataChange,
) -> Result<(), error::Error>
where
    <N::Client as namada::ledger::queries::Client>::Error: std::fmt::Display,
{
    let (mut tx, signing_data) = args.build(namada).await?;

    if args.tx.dump_tx {
        tx::dump_tx(namada.io(), &args.tx, tx);
    } else {
        sign(namada, &mut tx, &args.tx, signing_data).await?;

        namada.submit(tx, &args.tx).await?;
    }

    Ok(())
}

pub async fn submit_unjail_validator<N: Namada>(
    namada: &N,
    args: args::TxUnjailValidator,
) -> Result<(), error::Error>
where
    <N::Client as namada::ledger::queries::Client>::Error: std::fmt::Display,
{
    let (mut tx, signing_data) = args.build(namada).await?;

    if args.tx.dump_tx {
        tx::dump_tx(namada.io(), &args.tx, tx);
    } else {
        sign(namada, &mut tx, &args.tx, signing_data).await?;

        namada.submit(tx, &args.tx).await?;
    }

    Ok(())
}

pub async fn submit_deactivate_validator<N: Namada>(
    namada: &N,
    args: args::TxDeactivateValidator,
) -> Result<(), error::Error>
where
    <N::Client as namada::ledger::queries::Client>::Error: std::fmt::Display,
{
    let (mut tx, signing_data) = args.build(namada).await?;

    if args.tx.dump_tx {
        tx::dump_tx(namada.io(), &args.tx, tx);
    } else {
        sign(namada, &mut tx, &args.tx, signing_data).await?;

        namada.submit(tx, &args.tx).await?;
    }

    Ok(())
}

pub async fn submit_reactivate_validator<N: Namada>(
    namada: &N,
    args: args::TxReactivateValidator,
) -> Result<(), error::Error>
where
    <N::Client as namada::ledger::queries::Client>::Error: std::fmt::Display,
{
    let (mut tx, signing_data) = args.build(namada).await?;

    if args.tx.dump_tx {
        tx::dump_tx(namada.io(), &args.tx, tx);
    } else {
        sign(namada, &mut tx, &args.tx, signing_data).await?;

        namada.submit(tx, &args.tx).await?;
    }

    Ok(())
}

pub async fn submit_update_steward_commission<N: Namada>(
    namada: &N,
    args: args::UpdateStewardCommission,
) -> Result<(), error::Error>
where
    <N::Client as namada::ledger::queries::Client>::Error: std::fmt::Display,
{
    let (mut tx, signing_data) = args.build(namada).await?;

    if args.tx.dump_tx {
        tx::dump_tx(namada.io(), &args.tx, tx);
    } else {
        sign(namada, &mut tx, &args.tx, signing_data).await?;

        namada.submit(tx, &args.tx).await?;
    }

    Ok(())
}

pub async fn submit_resign_steward<N: Namada>(
    namada: &N,
    args: args::ResignSteward,
) -> Result<(), error::Error>
where
    <N::Client as namada::ledger::queries::Client>::Error: std::fmt::Display,
{
    let (mut tx, signing_data) = args.build(namada).await?;

    if args.tx.dump_tx {
        tx::dump_tx(namada.io(), &args.tx, tx);
    } else {
        sign(namada, &mut tx, &args.tx, signing_data).await?;

        namada.submit(tx, &args.tx).await?;
    }

    Ok(())
}

/// Save accounts initialized from a tx into the wallet, if any.
pub async fn save_initialized_accounts(
    namada: &impl Namada,
    args: &args::Tx,
    initialized_accounts: Vec<Address>,
) {
    tx::save_initialized_accounts(namada, args, initialized_accounts).await
}

/// Broadcast a transaction to be included in the blockchain and checks that
/// the tx has been successfully included into the mempool of a validator
///
/// In the case of errors in any of those stages, an error message is returned
pub async fn broadcast_tx(
    namada: &impl Namada,
    to_broadcast: &TxBroadcastData,
) -> Result<Response, error::Error> {
    tx::broadcast_tx(namada, to_broadcast).await
}

/// Broadcast a transaction to be included in the blockchain.
///
/// Checks that
/// 1. The tx has been successfully included into the mempool of a validator
/// 2. The tx with encrypted payload has been included on the blockchain
/// 3. The decrypted payload of the tx has been included on the blockchain.
///
/// In the case of errors in any of those stages, an error message is returned
pub async fn submit_tx(
    namada: &impl Namada,
    to_broadcast: TxBroadcastData,
) -> Result<TxResponse, error::Error> {
    tx::submit_tx(namada, to_broadcast).await
}

pub async fn gen_ibc_shielded_transfer(
    context: &impl Namada,
    args: args::GenIbcShieldedTransafer,
) -> Result<(), error::Error> {
    if let Some(shielded_transfer) =
        tx::gen_ibc_shielded_transfer(context, args.clone()).await?
    {
        let tx_id = shielded_transfer.masp_tx.txid().to_string();
        let filename = format!("ibc_shielded_transfer_{}.memo", tx_id);
        let output_path = match &args.output_folder {
            Some(path) => path.join(filename),
            None => filename.into(),
        };
        let mut out = File::create(&output_path)
            .expect("Should be able to create the out file.");
        out.write_all(Memo::from(shielded_transfer).as_ref().as_bytes())
            .expect("IBC memo should be deserializable.");
        println!(
            "Output IBC shielded transfer for {tx_id} to {}",
            output_path.to_string_lossy()
        );
    } else {
        eprintln!("No shielded transfer for this IBC transfer.")
    }
    Ok(())
}<|MERGE_RESOLUTION|>--- conflicted
+++ resolved
@@ -961,19 +961,13 @@
 where
     <N::Client as namada::ledger::queries::Client>::Error: std::fmt::Display,
 {
-<<<<<<< HEAD
-    submit_reveal_aux(namada, args.tx.clone(), &args.source).await?;
-    let (mut tx, signing_data) = args.build(namada).await?;
-=======
     submit_reveal_aux(
         namada,
         args.tx.clone(),
         &args.source.effective_address(),
     )
     .await?;
-    let (mut tx, signing_data, _epoch) = args.build(namada).await?;
-    signing::generate_test_vector(namada, &tx).await?;
->>>>>>> 57f94e94
+    let (mut tx, signing_data, _) = args.build(namada).await?;
 
     if args.tx.dump_tx {
         tx::dump_tx(namada.io(), &args.tx, tx);
@@ -982,6 +976,8 @@
 
         namada.submit(tx, &args.tx).await?;
     }
+    // NOTE that the tx could fail when its submission epoch doesn't match
+    // construction epoch
 
     Ok(())
 }
