//! The persistent storage in RocksDB.
//!
//! The current storage tree is:
//! - `state`: the latest ledger state
//!   - `height`: the last committed block height
//!   - `tx_queue`: txs to be decrypted in the next block
//!   - `next_epoch_min_start_height`: minimum block height from which the next
//!     epoch can start
//!   - `next_epoch_min_start_time`: minimum block time from which the next
//!     epoch can start
//!   - `pred`: predecessor values of the top-level keys of the same name
//!     - `next_epoch_min_start_height`
//!     - `next_epoch_min_start_time`
//! - `subspace`: accounts sub-spaces
//!   - `{address}/{dyn}`: any byte data associated with accounts
//! - `diffs`: diffs in account subspaces' key-vals
//!   - `new/{dyn}`: value set in block height `h`
//!   - `old/{dyn}`: value from predecessor block height
//! - `block`: block state
//!   - `results/{h}`: block results at height `h`
//!   - `h`: for each block at height `h`:
//!     - `tree`: merkle tree
//!       - `root`: root hash
//!       - `store`: the tree's store
//!     - `hash`: block hash
//!     - `time`: block time
//!     - `epoch`: block epoch
//!     - `address_gen`: established address generator
//!     - `header`: block's header

use std::fs::File;
use std::path::Path;
use std::str::FromStr;
use std::sync::Mutex;

use borsh::{BorshDeserialize, BorshSerialize};
use data_encoding::HEXLOWER;
use namada::ledger::storage::types::PrefixIterator;
use namada::ledger::storage::{
    types, BlockStateRead, BlockStateWrite, DBIter, DBWriteBatch, Error,
    MerkleTreeStoresRead, Result, StoreType, DB,
};
use namada::types::internal::TxQueue;
use namada::types::storage::{
    BlockHeight, BlockResults, Epoch, Epochs, Header, Key, KeySeg,
    KEY_SEGMENT_SEPARATOR,
};
use namada::types::time::DateTimeUtc;
use rayon::prelude::*;
use rocksdb::{
    BlockBasedOptions, ColumnFamily, ColumnFamilyDescriptor, Direction,
    FlushOptions, IteratorMode, Options, ReadOptions, WriteBatch,
};

use crate::config::utils::num_of_threads;

// TODO the DB schema will probably need some kind of versioning

/// Env. var to set a number of Rayon global worker threads
const ENV_VAR_ROCKSDB_COMPACTION_THREADS: &str =
    "NAMADA_ROCKSDB_COMPACTION_THREADS";

/// Column family names
const SUBSPACE_CF: &str = "subspace";
const DIFFS_CF: &str = "diffs";
const STATE_CF: &str = "state";
const BLOCK_CF: &str = "block";

/// RocksDB handle
#[derive(Debug)]
pub struct RocksDB(rocksdb::DB);

/// DB Handle for batch writes.
#[derive(Default)]
pub struct RocksDBWriteBatch(WriteBatch);

/// Open RocksDB for the DB
pub fn open(
    path: impl AsRef<Path>,
    cache: Option<&rocksdb::Cache>,
) -> Result<RocksDB> {
    let logical_cores = num_cpus::get();
    let compaction_threads = num_of_threads(
        ENV_VAR_ROCKSDB_COMPACTION_THREADS,
        // If not set, default to quarter of logical CPUs count
        logical_cores / 4,
    ) as i32;
    tracing::info!(
        "Using {} compactions threads for RocksDB.",
        compaction_threads
    );

    // DB options
    let mut db_opts = Options::default();

    // This gives `compaction_threads` number to compaction threads and 1 thread
    // for flush background jobs: https://github.com/facebook/rocksdb/blob/17ce1ca48be53ba29138f92dafc9c853d9241377/options/options.cc#L622
    db_opts.increase_parallelism(compaction_threads);

    db_opts.set_bytes_per_sync(1048576);
    set_max_open_files(&mut db_opts);

    // TODO the recommended default `options.compaction_pri =
    // kMinOverlappingRatio` doesn't seem to be available in Rust

    db_opts.create_missing_column_families(true);
    db_opts.create_if_missing(true);
    db_opts.set_atomic_flush(true);

    let mut cfs = Vec::new();
    let mut table_opts = BlockBasedOptions::default();
    table_opts.set_block_size(16 * 1024);
    table_opts.set_cache_index_and_filter_blocks(true);
    table_opts.set_pin_l0_filter_and_index_blocks_in_cache(true);
    if let Some(cache) = cache {
        table_opts.set_block_cache(cache);
    }
    // latest format versions https://github.com/facebook/rocksdb/blob/d1c510baecc1aef758f91f786c4fbee3bc847a63/include/rocksdb/table.h#L394
    table_opts.set_format_version(5);

    // for subspace (read/update-intensive)
    let mut subspace_cf_opts = Options::default();
    subspace_cf_opts.set_compression_type(rocksdb::DBCompressionType::Zstd);
    subspace_cf_opts.set_compression_options(0, 0, 0, 1024 * 1024);
    // ! recommended initial setup https://github.com/facebook/rocksdb/wiki/Setup-Options-and-Basic-Tuning#other-general-options
    subspace_cf_opts.set_level_compaction_dynamic_level_bytes(true);
    subspace_cf_opts.set_compaction_style(rocksdb::DBCompactionStyle::Level);
    subspace_cf_opts.set_block_based_table_factory(&table_opts);
    cfs.push(ColumnFamilyDescriptor::new(SUBSPACE_CF, subspace_cf_opts));

    // for diffs (insert-intensive)
    let mut diffs_cf_opts = Options::default();
    diffs_cf_opts.set_compression_type(rocksdb::DBCompressionType::Zstd);
    diffs_cf_opts.set_compression_options(0, 0, 0, 1024 * 1024);
    diffs_cf_opts.set_compaction_style(rocksdb::DBCompactionStyle::Universal);
    diffs_cf_opts.set_block_based_table_factory(&table_opts);
    cfs.push(ColumnFamilyDescriptor::new(DIFFS_CF, diffs_cf_opts));

    // for the ledger state (update-intensive)
    let mut state_cf_opts = Options::default();
    // No compression since the size of the state is small
    state_cf_opts.set_level_compaction_dynamic_level_bytes(true);
    state_cf_opts.set_compaction_style(rocksdb::DBCompactionStyle::Level);
    state_cf_opts.set_block_based_table_factory(&table_opts);
    cfs.push(ColumnFamilyDescriptor::new(STATE_CF, state_cf_opts));

    // for blocks (insert-intensive)
    let mut block_cf_opts = Options::default();
    block_cf_opts.set_compression_type(rocksdb::DBCompressionType::Zstd);
    block_cf_opts.set_compression_options(0, 0, 0, 1024 * 1024);
    block_cf_opts.set_compaction_style(rocksdb::DBCompactionStyle::Universal);
    block_cf_opts.set_block_based_table_factory(&table_opts);
    cfs.push(ColumnFamilyDescriptor::new(BLOCK_CF, block_cf_opts));

    rocksdb::DB::open_cf_descriptors(&db_opts, path, cfs)
        .map(RocksDB)
        .map_err(|e| Error::DBError(e.into_string()))
}

impl Drop for RocksDB {
    fn drop(&mut self) {
        self.flush(true).expect("flush failed");
    }
}

impl RocksDB {
    fn get_column_family(&self, cf_name: &str) -> Result<&ColumnFamily> {
        self.0
            .cf_handle(cf_name)
            .ok_or(Error::DBError("No {cf_name} column family".to_string()))
    }

    fn flush(&self, wait: bool) -> Result<()> {
        let mut flush_opts = FlushOptions::default();
        flush_opts.set_wait(wait);
        self.0
            .flush_opt(&flush_opts)
            .map_err(|e| Error::DBError(e.into_string()))
    }

    /// Persist the diff of an account subspace key-val under the height where
    /// it was changed.
    fn write_subspace_diff(
        &self,
        height: BlockHeight,
        key: &Key,
        old_value: Option<&[u8]>,
        new_value: Option<&[u8]>,
    ) -> Result<()> {
        let cf = self.get_column_family(DIFFS_CF)?;
        let key_prefix = Key::from(height.to_db_key());

        if let Some(old_value) = old_value {
            let old_val_key = key_prefix
                .push(&"old".to_owned())
                .map_err(Error::KeyError)?
                .join(key)
                .to_string();
            self.0
                .put_cf(cf, old_val_key, old_value)
                .map_err(|e| Error::DBError(e.into_string()))?;
        }

        if let Some(new_value) = new_value {
            let new_val_key = key_prefix
                .push(&"new".to_owned())
                .map_err(Error::KeyError)?
                .join(key)
                .to_string();
            self.0
                .put_cf(cf, new_val_key, new_value)
                .map_err(|e| Error::DBError(e.into_string()))?;
        }
        Ok(())
    }

    /// Persist the diff of an account subspace key-val under the height where
    /// it was changed in a batch write.
    fn batch_write_subspace_diff(
        &self,
        batch: &mut RocksDBWriteBatch,
        height: BlockHeight,
        key: &Key,
        old_value: Option<&[u8]>,
        new_value: Option<&[u8]>,
    ) -> Result<()> {
        let cf = self.get_column_family(DIFFS_CF)?;
        let key_prefix = Key::from(height.to_db_key());

        if let Some(old_value) = old_value {
            let old_val_key = key_prefix
                .push(&"old".to_owned())
                .map_err(Error::KeyError)?
                .join(key)
                .to_string();
            batch.0.put_cf(cf, old_val_key, old_value);
        }

        if let Some(new_value) = new_value {
            let new_val_key = key_prefix
                .push(&"new".to_owned())
                .map_err(Error::KeyError)?
                .join(key)
                .to_string();
            batch.0.put_cf(cf, new_val_key, new_value);
        }
        Ok(())
    }

    fn exec_batch(&mut self, batch: WriteBatch) -> Result<()> {
        self.0
            .write(batch)
            .map_err(|e| Error::DBError(e.into_string()))
    }

    /// Dump last known block
    pub fn dump_last_block(
        &self,
        out_file_path: std::path::PathBuf,
        historic: bool,
    ) {
        // Find the last block height
        let state_cf = self
            .get_column_family(STATE_CF)
            .expect("State column family should exist");
        let height: BlockHeight = types::decode(
            self.0
                .get_cf(state_cf, "height")
                .expect("Unable to read DB")
                .expect("No block height found"),
        )
        .expect("Unable to decode block height");

        let full_path = out_file_path
            .with_file_name(format!(
                "{}_{height}",
                out_file_path
                    .file_name()
                    .map(|name| name.to_string_lossy().into_owned())
                    .unwrap_or_else(|| "dump_db".to_string())
            ))
            .with_extension("toml");

        let mut file = File::options()
            .append(true)
            .create_new(true)
            .open(&full_path)
            .expect("Cannot open the output file");

        println!("Will write to {} ...", full_path.to_string_lossy());

        if historic {
            // Dump the keys prepended with the selected block height (includes
            // subspace diff keys)

            // Diffs
            let cf = self
                .get_column_family(DIFFS_CF)
                .expect("Diffs column family should exist");
            let prefix = height.raw();
            self.dump_it(cf, Some(prefix.clone()), &mut file);

            // Block
            let cf = self
                .get_column_family(BLOCK_CF)
                .expect("Block column family should exist");
            self.dump_it(cf, Some(prefix), &mut file);
        }

        // subspace
        let cf = self
            .get_column_family(SUBSPACE_CF)
            .expect("Subspace column family should exist");
        self.dump_it(cf, None, &mut file);

        println!("Done writing to {}", full_path.to_string_lossy());
    }

    /// Dump data
    fn dump_it(
        &self,
        cf: &ColumnFamily,
        prefix: Option<String>,
        file: &mut File,
    ) {
        use std::io::Write;

        let read_opts = make_iter_read_opts(prefix.clone());
        let iter = if let Some(prefix) = prefix {
            self.0.iterator_cf_opt(
                cf,
                read_opts,
                IteratorMode::From(prefix.as_bytes(), Direction::Forward),
            )
        } else {
            self.0.iterator_cf_opt(cf, read_opts, IteratorMode::Start)
        };

        for (key, raw_val, _gas) in PersistentPrefixIterator(
            PrefixIterator::new(iter, String::default()),
            // Empty string to prevent prefix stripping, the prefix is
            // already in the enclosed iterator
        ) {
            let val = HEXLOWER.encode(&raw_val);
            let bytes = format!("\"{key}\" = \"{val}\"\n");
            file.write_all(bytes.as_bytes())
                .expect("Unable to write to output file");
        }
    }

    /// Rollback to previous block. Given the inner working of tendermint
    /// rollback and of the key structure of Namada, calling rollback more than
    /// once without restarting the chain results in a single rollback.
    pub fn rollback(
        &mut self,
        tendermint_block_height: BlockHeight,
    ) -> Result<()> {
        let last_block = self.read_last_block()?.ok_or(Error::DBError(
            "Missing last block in storage".to_string(),
        ))?;
        tracing::info!(
            "Namada last block height: {}, Tendermint last block height: {}",
            last_block.height,
            tendermint_block_height
        );

        // If the block height to which tendermint rolled back matches the
        // Namada height, there's no need to rollback
        if tendermint_block_height == last_block.height {
            tracing::info!(
                "Namada height already matches the rollback Tendermint \
                 height, no need to rollback."
            );
            return Ok(());
        }

        let mut batch = WriteBatch::default();
        let previous_height =
            BlockHeight::from(u64::from(last_block.height) - 1);

        let state_cf = self.get_column_family(STATE_CF)?;
        // Revert the non-height-prepended metadata storage keys which get
        // updated with every block. Because of the way we save these
        // three keys in storage we can only perform one rollback before
        // restarting the chain
        tracing::info!("Reverting non-height-prepended metadata keys");
        batch.put_cf(state_cf, "height", types::encode(&previous_height));
        for metadata_key in [
            "next_epoch_min_start_height",
            "next_epoch_min_start_time",
            "tx_queue",
        ] {
            let previous_key = format!("pred/{}", metadata_key);
            let previous_value = self
                .0
                .get_cf(state_cf, previous_key.as_bytes())
                .map_err(|e| Error::DBError(e.to_string()))?
                .ok_or(Error::UnknownKey { key: previous_key })?;

            batch.put_cf(state_cf, metadata_key, previous_value);
            // NOTE: we cannot restore the "pred/" keys themselves since we
            // don't have their predecessors in storage, but there's no need to
            // since we cannot do more than one rollback anyway because of
            // Tendermint.
        }

        // Delete block results for the last block
        let block_cf = self.get_column_family(BLOCK_CF)?;
        tracing::info!("Removing last block results");
        batch.delete_cf(block_cf, format!("results/{}", last_block.height));

        // Execute next step in parallel
        let batch = Mutex::new(batch);

        tracing::info!("Restoring previous hight subspace diffs");
        self.iter_prefix(None).par_bridge().try_for_each(
            |(key, _value, _gas)| -> Result<()> {
                // Restore previous height diff if present, otherwise delete the
                // subspace key
                let subspace_cf = self.get_column_family(SUBSPACE_CF)?;
                match self.read_subspace_val_with_height(
                    &Key::from(key.to_db_key()),
                    previous_height,
                    last_block.height,
                )? {
                    Some(previous_value) => batch.lock().unwrap().put_cf(
                        subspace_cf,
                        &key,
                        previous_value,
                    ),
                    None => batch.lock().unwrap().delete_cf(subspace_cf, &key),
                }

                Ok(())
            },
        )?;

        // Look for diffs in this block to find what has been deleted
        let diff_new_key_prefix = Key {
            segments: vec![
                last_block.height.to_db_key(),
                "new".to_string().to_db_key(),
            ],
        };
        {
            let mut batch_guard = batch.lock().unwrap();
            let subspace_cf = self.get_column_family(SUBSPACE_CF)?;
            for (key, val, _) in
                iter_diffs_prefix(self, last_block.height, true)
            {
                let key = Key::parse(key).unwrap();
                let diff_new_key = diff_new_key_prefix.join(&key);
                if self.read_subspace_val(&diff_new_key)?.is_none() {
                    // If there is no new value, it has been deleted in this
                    // block and we have to restore it
                    batch_guard.put_cf(subspace_cf, key.to_string(), val)
                }
            }
        }

        tracing::info!("Deleting keys prepended with the last height");
        let mut batch = batch.into_inner().unwrap();
        let prefix = last_block.height.to_string();
        let mut delete_keys = |cf: &ColumnFamily| {
            let read_opts = make_iter_read_opts(Some(prefix.clone()));
            let iter = self.0.iterator_cf_opt(
                cf,
                read_opts,
                IteratorMode::From(prefix.as_bytes(), Direction::Forward),
            );
            for (key, _value, _gas) in PersistentPrefixIterator(
                // Empty prefix string to prevent stripping
                PrefixIterator::new(iter, String::default()),
            ) {
                batch.delete_cf(cf, key);
            }
        };
        // Delete any height-prepended key in subspace diffs
        let diffs_cf = self.get_column_family(DIFFS_CF)?;
        delete_keys(diffs_cf);
        // Delete any height-prepended key in the block
        delete_keys(block_cf);

        // Write the batch and persist changes to disk
        tracing::info!("Flushing restored state to disk");
        self.exec_batch(batch)
    }
}

impl DB for RocksDB {
    type Cache = rocksdb::Cache;
    type WriteBatch = RocksDBWriteBatch;

    fn open(
        db_path: impl AsRef<std::path::Path>,
        cache: Option<&Self::Cache>,
    ) -> Self {
        open(db_path, cache).expect("cannot open the DB")
    }

    fn flush(&self, wait: bool) -> Result<()> {
        let mut flush_opts = FlushOptions::default();
        flush_opts.set_wait(wait);
        self.0
            .flush_opt(&flush_opts)
            .map_err(|e| Error::DBError(e.into_string()))
    }

    fn read_last_block(&mut self) -> Result<Option<BlockStateRead>> {
        // Block height
        let state_cf = self.get_column_family(STATE_CF)?;
        let height: BlockHeight = match self
            .0
            .get_cf(state_cf, "height")
            .map_err(|e| Error::DBError(e.into_string()))?
        {
            Some(bytes) => {
                // TODO if there's an issue decoding this height, should we try
                // load its predecessor instead?
                types::decode(bytes).map_err(Error::CodingError)?
            }
            None => return Ok(None),
        };

        // Block results
        let block_cf = self.get_column_family(BLOCK_CF)?;
        let results_path = format!("results/{}", height.raw());
        let results: BlockResults = match self
            .0
            .get_cf(block_cf, results_path)
            .map_err(|e| Error::DBError(e.into_string()))?
        {
            Some(bytes) => types::decode(bytes).map_err(Error::CodingError)?,
            None => return Ok(None),
        };

        // Epoch start height and time
        let next_epoch_min_start_height: BlockHeight = match self
            .0
            .get_cf(state_cf, "next_epoch_min_start_height")
            .map_err(|e| Error::DBError(e.into_string()))?
        {
            Some(bytes) => types::decode(bytes).map_err(Error::CodingError)?,
            None => {
                tracing::error!(
                    "Couldn't load next epoch start height from the DB"
                );
                return Ok(None);
            }
        };
        let next_epoch_min_start_time: DateTimeUtc = match self
            .0
            .get_cf(state_cf, "next_epoch_min_start_time")
            .map_err(|e| Error::DBError(e.into_string()))?
        {
            Some(bytes) => types::decode(bytes).map_err(Error::CodingError)?,
            None => {
                tracing::error!(
                    "Couldn't load next epoch start time from the DB"
                );
                return Ok(None);
            }
        };
        let update_epoch_blocks_delay: Option<u32> = match self
            .0
            .get_cf(state_cf, "update_epoch_blocks_delay")
            .map_err(|e| Error::DBError(e.into_string()))?
        {
            Some(bytes) => types::decode(bytes).map_err(Error::CodingError)?,
            None => {
                tracing::error!(
                    "Couldn't load epoch update block delay from the DB"
                );
                return Ok(None);
            }
        };
        let tx_queue: TxQueue = match self
            .0
            .get_cf(state_cf, "tx_queue")
            .map_err(|e| Error::DBError(e.into_string()))?
        {
            Some(bytes) => types::decode(bytes).map_err(Error::CodingError)?,
            None => {
                tracing::error!("Couldn't load tx queue from the DB");
                return Ok(None);
            }
        };

        // Load block data at the height
        let prefix = format!("{}/", height.raw());
        let mut read_opts = ReadOptions::default();
        read_opts.set_total_order_seek(false);
        let next_height_prefix = format!("{}/", height.next_height().raw());
        read_opts.set_iterate_upper_bound(next_height_prefix);
        let mut merkle_tree_stores = MerkleTreeStoresRead::default();
        let mut hash = None;
        let mut time = None;
        let mut epoch = None;
        let mut pred_epochs = None;
        let mut address_gen = None;
        for value in self.0.iterator_cf_opt(
            block_cf,
            read_opts,
            IteratorMode::From(prefix.as_bytes(), Direction::Forward),
        ) {
            let (key, bytes) = match value {
                Ok(data) => data,
                Err(e) => return Err(Error::DBError(e.into_string())),
            };
            let path = &String::from_utf8((*key).to_vec()).map_err(|e| {
                Error::Temporary {
                    error: format!(
                        "Cannot convert path from utf8 bytes to string: {}",
                        e
                    ),
                }
            })?;
            let segments: Vec<&str> =
                path.split(KEY_SEGMENT_SEPARATOR).collect();
            match segments.get(1) {
                Some(prefix) => match *prefix {
                    "tree" => match segments.get(2) {
                        Some(s) => {
                            let st = StoreType::from_str(s)?;
                            match segments.get(3) {
                                Some(&"root") => merkle_tree_stores.set_root(
                                    &st,
                                    types::decode(bytes)
                                        .map_err(Error::CodingError)?,
                                ),
                                Some(&"store") => merkle_tree_stores
                                    .set_store(st.decode_store(bytes)?),
                                _ => unknown_key_error(path)?,
                            }
                        }
                        None => unknown_key_error(path)?,
                    },
                    "header" => {
                        // the block header doesn't have to be restored
                    }
                    "hash" => {
                        hash = Some(
                            types::decode(bytes).map_err(Error::CodingError)?,
                        )
                    }
                    "time" => {
                        time = Some(
                            types::decode(bytes).map_err(Error::CodingError)?,
                        )
                    }
                    "epoch" => {
                        epoch = Some(
                            types::decode(bytes).map_err(Error::CodingError)?,
                        )
                    }
                    "pred_epochs" => {
                        pred_epochs = Some(
                            types::decode(bytes).map_err(Error::CodingError)?,
                        )
                    }
                    "address_gen" => {
                        address_gen = Some(
                            types::decode(bytes).map_err(Error::CodingError)?,
                        );
                    }
                    _ => unknown_key_error(path)?,
                },
                None => unknown_key_error(path)?,
            }
        }
        match (hash, time, epoch, pred_epochs, address_gen) {
            (
                Some(hash),
                Some(time),
                Some(epoch),
                Some(pred_epochs),
                Some(address_gen),
            ) => Ok(Some(BlockStateRead {
                merkle_tree_stores,
                hash,
                height,
                time,
                epoch,
                pred_epochs,
                results,
                next_epoch_min_start_height,
                next_epoch_min_start_time,
                update_epoch_blocks_delay,
                address_gen,
                tx_queue,
            })),
            _ => Err(Error::Temporary {
                error: "Essential data couldn't be read from the DB"
                    .to_string(),
            }),
        }
    }

    fn write_block(
        &mut self,
        state: BlockStateWrite,
        batch: &mut Self::WriteBatch,
        is_full_commit: bool,
    ) -> Result<()> {
        let BlockStateWrite {
            merkle_tree_stores,
            header,
            hash,
            height,
            time,
            epoch,
            pred_epochs,
            next_epoch_min_start_height,
            next_epoch_min_start_time,
            update_epoch_blocks_delay,
            address_gen,
            results,
            tx_queue,
        }: BlockStateWrite = state;

        // Epoch start height and time
        let state_cf = self.get_column_family(STATE_CF)?;
        if let Some(current_value) = self
            .0
            .get_cf(state_cf, "next_epoch_min_start_height")
            .map_err(|e| Error::DBError(e.into_string()))?
        {
            // Write the predecessor value for rollback
            batch.0.put_cf(
                state_cf,
                "pred/next_epoch_min_start_height",
                current_value,
            );
        }
        batch.0.put_cf(
            state_cf,
            "next_epoch_min_start_height",
            types::encode(&next_epoch_min_start_height),
        );

        if let Some(current_value) = self
            .0
            .get_cf(state_cf, "next_epoch_min_start_time")
            .map_err(|e| Error::DBError(e.into_string()))?
        {
            // Write the predecessor value for rollback
            batch.0.put_cf(
                state_cf,
                "pred/next_epoch_min_start_time",
                current_value,
            );
        }
        batch.0.put_cf(
            state_cf,
            "next_epoch_min_start_time",
            types::encode(&next_epoch_min_start_time),
        );
        if let Some(current_value) = self
            .0
            .get_cf(state_cf, "update_epoch_blocks_delay")
            .map_err(|e| Error::DBError(e.into_string()))?
        {
            // Write the predecessor value for rollback
            batch.0.put_cf(
                state_cf,
                "pred/update_epoch_blocks_delay",
                current_value,
            );
        }
        batch.0.put_cf(
            state_cf,
            "update_epoch_blocks_delay",
            types::encode(&update_epoch_blocks_delay),
        );

        // Tx queue
        if let Some(pred_tx_queue) = self
            .0
            .get_cf(state_cf, "tx_queue")
            .map_err(|e| Error::DBError(e.into_string()))?
        {
            // Write the predecessor value for rollback
            batch.0.put_cf(state_cf, "pred/tx_queue", pred_tx_queue);
        }
        batch
            .0
            .put_cf(state_cf, "tx_queue", types::encode(&tx_queue));

        let block_cf = self.get_column_family(BLOCK_CF)?;
        let prefix_key = Key::from(height.to_db_key());
        // Merkle tree
        {
            let prefix_key = prefix_key
                .push(&"tree".to_owned())
                .map_err(Error::KeyError)?;
            for st in StoreType::iter() {
                if *st == StoreType::Base || is_full_commit {
                    let prefix_key = prefix_key
                        .push(&st.to_string())
                        .map_err(Error::KeyError)?;
                    let root_key = prefix_key
                        .push(&"root".to_owned())
                        .map_err(Error::KeyError)?;
                    batch.0.put_cf(
                        block_cf,
                        root_key.to_string(),
                        types::encode(merkle_tree_stores.root(st)),
                    );
                    let store_key = prefix_key
                        .push(&"store".to_owned())
                        .map_err(Error::KeyError)?;
                    batch.0.put_cf(
                        block_cf,
                        store_key.to_string(),
                        merkle_tree_stores.store(st).encode(),
                    );
                }
            }
        }
        // Block header
        {
            if let Some(h) = header {
                let key = prefix_key
                    .push(&"header".to_owned())
                    .map_err(Error::KeyError)?;
                batch.0.put_cf(
                    block_cf,
                    key.to_string(),
                    h.try_to_vec().expect("serialization failed"),
                );
            }
        }
        // Block hash
        {
            let key = prefix_key
                .push(&"hash".to_owned())
                .map_err(Error::KeyError)?;
            batch
                .0
                .put_cf(block_cf, key.to_string(), types::encode(&hash));
        }
        // Block time
        {
            let key = prefix_key
                .push(&"time".to_owned())
                .map_err(Error::KeyError)?;
            batch
                .0
                .put_cf(block_cf, key.to_string(), types::encode(&time));
        }
        // Block epoch
        {
            let key = prefix_key
                .push(&"epoch".to_owned())
                .map_err(Error::KeyError)?;
            batch
                .0
                .put_cf(block_cf, key.to_string(), types::encode(&epoch));
        }
        // Block results
        {
            let results_path = format!("results/{}", height.raw());
            batch
                .0
                .put_cf(block_cf, results_path, types::encode(&results));
        }
        // Predecessor block epochs
        {
            let key = prefix_key
                .push(&"pred_epochs".to_owned())
                .map_err(Error::KeyError)?;
            batch.0.put_cf(
                block_cf,
                key.to_string(),
                types::encode(&pred_epochs),
            );
        }
        // Address gen
        {
            let key = prefix_key
                .push(&"address_gen".to_owned())
                .map_err(Error::KeyError)?;
            batch.0.put_cf(
                block_cf,
                key.to_string(),
                types::encode(&address_gen),
            );
        }

        // Block height
        batch.0.put_cf(state_cf, "height", types::encode(&height));

        Ok(())
    }

    fn read_block_header(&self, height: BlockHeight) -> Result<Option<Header>> {
        let block_cf = self.get_column_family(BLOCK_CF)?;
        let prefix_key = Key::from(height.to_db_key());
        let key = prefix_key
            .push(&"header".to_owned())
            .map_err(Error::KeyError)?;
        let value = self
            .0
            .get_cf(block_cf, key.to_string())
            .map_err(|e| Error::DBError(e.into_string()))?;
        match value {
            Some(v) => Ok(Some(
                Header::try_from_slice(&v[..])
                    .map_err(Error::BorshCodingError)?,
            )),
            None => Ok(None),
        }
    }

    fn read_merkle_tree_stores(
        &self,
        height: BlockHeight,
    ) -> Result<Option<(BlockHeight, MerkleTreeStoresRead)>> {
        // Get the latest height at which the tree stores were written
        let block_cf = self.get_column_family(BLOCK_CF)?;
        let height_key = Key::from(height.to_db_key());
        let key = height_key
            .push(&"pred_epochs".to_owned())
            .expect("Cannot obtain a storage key");
        let pred_epochs: Epochs = match self
            .0
            .get_cf(block_cf, key.to_string())
            .map_err(|e| Error::DBError(e.into_string()))?
        {
            Some(b) => types::decode(b).map_err(Error::CodingError)?,
            None => return Ok(None),
        };
        // Read the tree at the first height if no epoch update
        let stored_height = match pred_epochs.get_epoch_start_height(height) {
            Some(BlockHeight(0)) | None => BlockHeight(1),
            Some(h) => h,
        };

        let tree_key = Key::from(stored_height.to_db_key())
            .push(&"tree".to_owned())
            .map_err(Error::KeyError)?;
        let mut merkle_tree_stores = MerkleTreeStoresRead::default();
        for st in StoreType::iter() {
            let prefix_key =
                tree_key.push(&st.to_string()).map_err(Error::KeyError)?;
            let root_key = prefix_key
                .push(&"root".to_owned())
                .map_err(Error::KeyError)?;
            let bytes = self
                .0
                .get_cf(block_cf, root_key.to_string())
                .map_err(|e| Error::DBError(e.into_string()))?;
            match bytes {
                Some(b) => {
                    let root = types::decode(b).map_err(Error::CodingError)?;
                    merkle_tree_stores.set_root(st, root);
                }
                None => return Ok(None),
            }

            let store_key = prefix_key
                .push(&"store".to_owned())
                .map_err(Error::KeyError)?;
            let bytes = self
                .0
                .get_cf(block_cf, store_key.to_string())
                .map_err(|e| Error::DBError(e.into_string()))?;
            match bytes {
                Some(b) => {
                    merkle_tree_stores.set_store(st.decode_store(b)?);
                }
                None => return Ok(None),
            }
        }
        Ok(Some((stored_height, merkle_tree_stores)))
    }

    fn read_subspace_val(&self, key: &Key) -> Result<Option<Vec<u8>>> {
        let subspace_cf = self.get_column_family(SUBSPACE_CF)?;
        self.0
            .get_cf(subspace_cf, key.to_string())
            .map_err(|e| Error::DBError(e.into_string()))
    }

    fn read_subspace_val_with_height(
        &self,
        key: &Key,
        height: BlockHeight,
        last_height: BlockHeight,
    ) -> Result<Option<Vec<u8>>> {
        // Check if the value changed at this height
        let diffs_cf = self.get_column_family(DIFFS_CF)?;
        let key_prefix = Key::from(height.to_db_key());
        let new_val_key = key_prefix
            .push(&"new".to_owned())
            .map_err(Error::KeyError)?
            .join(key)
            .to_string();

        // If it has a "new" val, it was written at this height
        match self
            .0
            .get_cf(diffs_cf, new_val_key)
            .map_err(|e| Error::DBError(e.into_string()))?
        {
            Some(new_val) => {
                return Ok(Some(new_val));
            }
            None => {
                let old_val_key = key_prefix
                    .push(&"old".to_owned())
                    .map_err(Error::KeyError)?
                    .join(key)
                    .to_string();
                // If it has an "old" val, it was deleted at this height
                if self.0.key_may_exist_cf(diffs_cf, old_val_key.clone()) {
                    // check if it actually exists
                    if self
                        .0
                        .get_cf(diffs_cf, old_val_key)
                        .map_err(|e| Error::DBError(e.into_string()))?
                        .is_some()
                    {
                        return Ok(None);
                    }
                }
            }
        }

        // If the value didn't change at the given height, we try to look for it
        // at successor heights, up to the `last_height`
        let mut raw_height = height.0 + 1;
        loop {
            // Try to find the next diff on this key
            let key_prefix = Key::from(BlockHeight(raw_height).to_db_key());
            let old_val_key = key_prefix
                .push(&"old".to_owned())
                .map_err(Error::KeyError)?
                .join(key)
                .to_string();
            let old_val = self
                .0
                .get_cf(diffs_cf, old_val_key)
                .map_err(|e| Error::DBError(e.into_string()))?;
            // If it has an "old" val, it's the one we're looking for
            match old_val {
                Some(bytes) => return Ok(Some(bytes)),
                None => {
                    // Check if the value was created at this height instead,
                    // which would mean that it wasn't present before
                    let new_val_key = key_prefix
                        .push(&"new".to_owned())
                        .map_err(Error::KeyError)?
                        .join(key)
                        .to_string();
                    if self.0.key_may_exist_cf(diffs_cf, new_val_key.clone()) {
                        // check if it actually exists
                        if self
                            .0
                            .get_cf(diffs_cf, new_val_key)
                            .map_err(|e| Error::DBError(e.into_string()))?
                            .is_some()
                        {
                            return Ok(None);
                        }
                    }

                    if raw_height >= last_height.0 {
                        // Read from latest height
                        return self.read_subspace_val(key);
                    } else {
                        raw_height += 1
                    }
                }
            }
        }
    }

    fn write_subspace_val(
        &mut self,
        height: BlockHeight,
        key: &Key,
        value: impl AsRef<[u8]>,
    ) -> Result<i64> {
        let subspace_cf = self.get_column_family(SUBSPACE_CF)?;
        let value = value.as_ref();
        let size_diff = match self
            .0
            .get_cf(subspace_cf, key.to_string())
            .map_err(|e| Error::DBError(e.into_string()))?
        {
            Some(prev_value) => {
                let size_diff = value.len() as i64 - prev_value.len() as i64;
                self.write_subspace_diff(
                    height,
                    key,
                    Some(&prev_value),
                    Some(value),
                )?;
                size_diff
            }
            None => {
                self.write_subspace_diff(height, key, None, Some(value))?;
                value.len() as i64
            }
        };

        // Write the new key-val
        self.0
            .put_cf(subspace_cf, key.to_string(), value)
            .map_err(|e| Error::DBError(e.into_string()))?;

        Ok(size_diff)
    }

    fn delete_subspace_val(
        &mut self,
        height: BlockHeight,
        key: &Key,
    ) -> Result<i64> {
        let subspace_cf = self.get_column_family(SUBSPACE_CF)?;

        // Check the length of previous value, if any
        let prev_len = match self
            .0
            .get_cf(subspace_cf, key.to_string())
            .map_err(|e| Error::DBError(e.into_string()))?
        {
            Some(prev_value) => {
                let prev_len = prev_value.len() as i64;
                self.write_subspace_diff(height, key, Some(&prev_value), None)?;
                prev_len
            }
            None => 0,
        };

        // Delete the key-val
        self.0
            .delete_cf(subspace_cf, key.to_string())
            .map_err(|e| Error::DBError(e.into_string()))?;

        Ok(prev_len)
    }

    fn batch() -> Self::WriteBatch {
        RocksDBWriteBatch::default()
    }

    fn exec_batch(&mut self, batch: Self::WriteBatch) -> Result<()> {
        self.exec_batch(batch.0)
    }

    fn batch_write_subspace_val(
        &self,
        batch: &mut Self::WriteBatch,
        height: BlockHeight,
        key: &Key,
        value: impl AsRef<[u8]>,
    ) -> Result<i64> {
        let value = value.as_ref();
        let subspace_cf = self.get_column_family(SUBSPACE_CF)?;
        let size_diff = match self
            .0
            .get_cf(subspace_cf, key.to_string())
            .map_err(|e| Error::DBError(e.into_string()))?
        {
            Some(old_value) => {
                let size_diff = value.len() as i64 - old_value.len() as i64;
                // Persist the previous value
                self.batch_write_subspace_diff(
                    batch,
                    height,
                    key,
                    Some(&old_value),
                    Some(value),
                )?;
                size_diff
            }
            None => {
                self.batch_write_subspace_diff(
                    batch,
                    height,
                    key,
                    None,
                    Some(value),
                )?;
                value.len() as i64
            }
        };

        // Write the new key-val
        batch.0.put_cf(subspace_cf, key.to_string(), value);

        Ok(size_diff)
    }

    fn batch_delete_subspace_val(
        &self,
        batch: &mut Self::WriteBatch,
        height: BlockHeight,
        key: &Key,
    ) -> Result<i64> {
        let subspace_cf = self.get_column_family(SUBSPACE_CF)?;

        // Check the length of previous value, if any
        let prev_len = match self
            .0
            .get_cf(subspace_cf, key.to_string())
            .map_err(|e| Error::DBError(e.into_string()))?
        {
            Some(prev_value) => {
                let prev_len = prev_value.len() as i64;
                // Persist the previous value
                self.batch_write_subspace_diff(
                    batch,
                    height,
                    key,
                    Some(&prev_value),
                    None,
                )?;
                prev_len
            }
            None => 0,
        };

        // Delete the key-val
        batch.0.delete_cf(subspace_cf, key.to_string());

        Ok(prev_len)
    }

    fn prune_merkle_tree_stores(
        &mut self,
        batch: &mut Self::WriteBatch,
        epoch: Epoch,
        pred_epochs: &Epochs,
    ) -> Result<()> {
        let block_cf = self.get_column_family(BLOCK_CF)?;
        match pred_epochs.get_start_height_of_epoch(epoch) {
            Some(height) => {
                let prefix_key = Key::from(height.to_db_key())
                    .push(&"tree".to_owned())
                    .map_err(Error::KeyError)?;
                for st in StoreType::iter() {
                    if *st != StoreType::Base {
                        let prefix_key = prefix_key
                            .push(&st.to_string())
                            .map_err(Error::KeyError)?;
                        let root_key = prefix_key
                            .push(&"root".to_owned())
                            .map_err(Error::KeyError)?;
                        batch.0.delete_cf(block_cf, root_key.to_string());
                        let store_key = prefix_key
                            .push(&"store".to_owned())
                            .map_err(Error::KeyError)?;
                        batch.0.delete_cf(block_cf, store_key.to_string());
                    }
                }
                Ok(())
            }
            None => Ok(()),
        }
    }
}

impl<'iter> DBIter<'iter> for RocksDB {
    type PrefixIter = PersistentPrefixIterator<'iter>;

    fn iter_prefix(
        &'iter self,
        prefix: Option<&Key>,
    ) -> PersistentPrefixIterator<'iter> {
        iter_subspace_prefix(self, prefix)
    }

    fn iter_results(&'iter self) -> PersistentPrefixIterator<'iter> {
        let db_prefix = "results/".to_owned();
        let prefix = "results".to_owned();

        let block_cf = self
            .get_column_family(BLOCK_CF)
            .expect("{BLOCK_CF} column family should exist");
        let read_opts = make_iter_read_opts(Some(prefix.clone()));
        let iter = self.0.iterator_cf_opt(
            block_cf,
            read_opts,
            IteratorMode::From(prefix.as_bytes(), Direction::Forward),
        );
        PersistentPrefixIterator(PrefixIterator::new(iter, db_prefix))
    }

    fn iter_old_diffs(
        &'iter self,
        height: BlockHeight,
    ) -> PersistentPrefixIterator<'iter> {
        iter_diffs_prefix(self, height, true)
    }

    fn iter_new_diffs(
        &'iter self,
        height: BlockHeight,
    ) -> PersistentPrefixIterator<'iter> {
        iter_diffs_prefix(self, height, false)
    }
}

fn iter_subspace_prefix<'iter>(
    db: &'iter RocksDB,
    prefix: Option<&Key>,
) -> PersistentPrefixIterator<'iter> {
    let subspace_cf = db
        .get_column_family(SUBSPACE_CF)
        .expect("{SUBSPACE_CF} column family should exist");
    let db_prefix = "".to_owned();
<<<<<<< HEAD
    let prefix = prefix.map(|k| k.to_string()).unwrap_or_default();
    iter_prefix(db, subspace_cf, db_prefix, Some(prefix))
=======
    iter_prefix(
        db,
        subspace_cf,
        db_prefix,
        prefix.map(|k| {
            if k == &Key::default() {
                k.to_string()
            } else {
                format!("{k}/")
            }
        }),
    )
>>>>>>> f5ed3246
}

fn iter_diffs_prefix(
    db: &RocksDB,
    height: BlockHeight,
    is_old: bool,
) -> PersistentPrefixIterator {
    let diffs_cf = db
        .get_column_family(DIFFS_CF)
        .expect("{DIFFS_CF} column family should exist");
    let prefix = if is_old { "old" } else { "new" };
    let db_prefix = format!("{}/{}/", height.0.raw(), prefix);
    // get keys without a prefix
    iter_prefix(db, diffs_cf, db_prefix.clone(), Some(db_prefix))
}

fn iter_prefix<'a>(
    db: &'a RocksDB,
    cf: &'a ColumnFamily,
    db_prefix: String,
    prefix: Option<String>,
) -> PersistentPrefixIterator<'a> {
    let read_opts = make_iter_read_opts(prefix.clone());
    let iter = db.0.iterator_cf_opt(
        cf,
        read_opts,
        IteratorMode::From(
            prefix.unwrap_or_default().as_bytes(),
            Direction::Forward,
        ),
    );
    PersistentPrefixIterator(PrefixIterator::new(iter, db_prefix))
}

#[derive(Debug)]
pub struct PersistentPrefixIterator<'a>(
    PrefixIterator<rocksdb::DBIterator<'a>>,
);

impl<'a> Iterator for PersistentPrefixIterator<'a> {
    type Item = (String, Vec<u8>, u64);

    /// Returns the next pair and the gas cost
    fn next(&mut self) -> Option<(String, Vec<u8>, u64)> {
        match self.0.iter.next() {
            Some(result) => {
                let (key, val) =
                    result.expect("Prefix iterator shouldn't fail");
                let key = String::from_utf8(key.to_vec())
                    .expect("Cannot convert from bytes to key string");
                match key.strip_prefix(&self.0.db_prefix) {
                    Some(k) => {
                        let gas = k.len() + val.len();
                        Some((k.to_owned(), val.to_vec(), gas as _))
                    }
                    None => self.next(),
                }
            }
            None => None,
        }
    }
}

/// Make read options for RocksDB iterator with the given prefix
fn make_iter_read_opts(prefix: Option<String>) -> ReadOptions {
    let mut read_opts = ReadOptions::default();
    // don't use the prefix bloom filter
    read_opts.set_total_order_seek(true);

    if let Some(prefix) = prefix {
        let mut upper_prefix = prefix.into_bytes();
        if let Some(last) = upper_prefix.pop() {
            upper_prefix.push(last + 1);
            read_opts.set_iterate_upper_bound(upper_prefix);
        }
    }

    read_opts
}

impl DBWriteBatch for RocksDBWriteBatch {}

fn unknown_key_error(key: &str) -> Result<()> {
    Err(Error::UnknownKey {
        key: key.to_owned(),
    })
}

/// Try to increase NOFILE limit and set the `max_open_files` limit to it in
/// RocksDB options.
fn set_max_open_files(cf_opts: &mut rocksdb::Options) {
    #[cfg(unix)]
    imp::set_max_open_files(cf_opts);
    // Nothing to do on non-unix
    #[cfg(not(unix))]
    let _ = cf_opts;
}

#[cfg(unix)]
mod imp {
    use std::convert::TryInto;

    use rlimit::{Resource, Rlim};

    const DEFAULT_NOFILE_LIMIT: Rlim = Rlim::from_raw(16384);

    pub fn set_max_open_files(cf_opts: &mut rocksdb::Options) {
        let max_open_files = match increase_nofile_limit() {
            Ok(max_open_files) => Some(max_open_files),
            Err(err) => {
                tracing::error!("Failed to increase NOFILE limit: {}", err);
                None
            }
        };
        if let Some(max_open_files) =
            max_open_files.and_then(|max| max.as_raw().try_into().ok())
        {
            cf_opts.set_max_open_files(max_open_files);
        }
    }

    /// Try to increase NOFILE limit and return the current soft limit.
    fn increase_nofile_limit() -> std::io::Result<Rlim> {
        let (soft, hard) = Resource::NOFILE.get()?;
        tracing::debug!("Current NOFILE limit, soft={}, hard={}", soft, hard);

        let target = std::cmp::min(DEFAULT_NOFILE_LIMIT, hard);
        if soft >= target {
            tracing::debug!(
                "NOFILE limit already large enough, not attempting to increase"
            );
            Ok(soft)
        } else {
            tracing::debug!("Try to increase to {}", target);
            Resource::NOFILE.set(target, target)?;

            let (soft, hard) = Resource::NOFILE.get()?;
            tracing::debug!(
                "Increased NOFILE limit, soft={}, hard={}",
                soft,
                hard
            );
            Ok(soft)
        }
    }
}

#[cfg(test)]
mod test {
    use namada::ledger::storage::{MerkleTree, Sha256Hasher};
    use namada::types::address::EstablishedAddressGen;
    use namada::types::storage::{BlockHash, Epoch, Epochs};
    use tempfile::tempdir;
    use test_log::test;

    use super::*;

    /// Test that a block written can be loaded back from DB.
    #[test]
    fn test_load_state() {
        let dir = tempdir().unwrap();
        let mut db = open(dir.path(), None).unwrap();

        let mut batch = RocksDB::batch();
        let last_height = BlockHeight::default();
        db.batch_write_subspace_val(
            &mut batch,
            last_height,
            &Key::parse("test").unwrap(),
            vec![1_u8, 1, 1, 1],
        )
        .unwrap();

        write_block(&mut db, &mut batch, BlockHeight::default()).unwrap();
        db.exec_batch(batch.0).unwrap();

        let _state = db
            .read_last_block()
            .expect("Should be able to read last block")
            .expect("Block should have been written");
    }

    #[test]
    fn test_read() {
        let dir = tempdir().unwrap();
        let mut db = open(dir.path(), None).unwrap();

        let key = Key::parse("test").unwrap();
        let batch_key = Key::parse("batch").unwrap();

        let mut batch = RocksDB::batch();
        let last_height = BlockHeight(100);
        db.batch_write_subspace_val(
            &mut batch,
            last_height,
            &batch_key,
            vec![1_u8, 1, 1, 1],
        )
        .unwrap();
        db.exec_batch(batch.0).unwrap();

        db.write_subspace_val(last_height, &key, vec![1_u8, 1, 1, 0])
            .unwrap();

        let mut batch = RocksDB::batch();
        let last_height = BlockHeight(111);
        db.batch_write_subspace_val(
            &mut batch,
            last_height,
            &batch_key,
            vec![2_u8, 2, 2, 2],
        )
        .unwrap();
        db.exec_batch(batch.0).unwrap();

        db.write_subspace_val(last_height, &key, vec![2_u8, 2, 2, 0])
            .unwrap();

        let prev_value = db
            .read_subspace_val_with_height(
                &batch_key,
                BlockHeight(100),
                last_height,
            )
            .expect("read should succeed");
        assert_eq!(prev_value, Some(vec![1_u8, 1, 1, 1]));
        let prev_value = db
            .read_subspace_val_with_height(&key, BlockHeight(100), last_height)
            .expect("read should succeed");
        assert_eq!(prev_value, Some(vec![1_u8, 1, 1, 0]));

        let updated_value = db
            .read_subspace_val_with_height(
                &batch_key,
                BlockHeight(111),
                last_height,
            )
            .expect("read should succeed");
        assert_eq!(updated_value, Some(vec![2_u8, 2, 2, 2]));
        let updated_value = db
            .read_subspace_val_with_height(&key, BlockHeight(111), last_height)
            .expect("read should succeed");
        assert_eq!(updated_value, Some(vec![2_u8, 2, 2, 0]));

        let latest_value = db
            .read_subspace_val(&batch_key)
            .expect("read should succeed");
        assert_eq!(latest_value, Some(vec![2_u8, 2, 2, 2]));
        let latest_value =
            db.read_subspace_val(&key).expect("read should succeed");
        assert_eq!(latest_value, Some(vec![2_u8, 2, 2, 0]));

        let mut batch = RocksDB::batch();
        let last_height = BlockHeight(222);
        db.batch_delete_subspace_val(&mut batch, last_height, &batch_key)
            .unwrap();
        db.exec_batch(batch.0).unwrap();

        db.delete_subspace_val(last_height, &key).unwrap();

        let deleted_value = db
            .read_subspace_val_with_height(
                &batch_key,
                BlockHeight(222),
                last_height,
            )
            .expect("read should succeed");
        assert_eq!(deleted_value, None);
        let deleted_value = db
            .read_subspace_val_with_height(&key, BlockHeight(222), last_height)
            .expect("read should succeed");
        assert_eq!(deleted_value, None);

        let latest_value = db
            .read_subspace_val(&batch_key)
            .expect("read should succeed");
        assert_eq!(latest_value, None);
        let latest_value =
            db.read_subspace_val(&key).expect("read should succeed");
        assert_eq!(latest_value, None);
    }

    #[test]
    fn test_prefix_iter() {
        let dir = tempdir().unwrap();
        let mut db = open(dir.path(), None).unwrap();

        let prefix_0 = Key::parse("0").unwrap();
        let key_0_a = prefix_0.push(&"a".to_string()).unwrap();
        let key_0_b = prefix_0.push(&"b".to_string()).unwrap();
        let key_0_c = prefix_0.push(&"c".to_string()).unwrap();
        let prefix_1 = Key::parse("1").unwrap();
        let key_1_a = prefix_1.push(&"a".to_string()).unwrap();
        let key_1_b = prefix_1.push(&"b".to_string()).unwrap();
        let key_1_c = prefix_1.push(&"c".to_string()).unwrap();
        let prefix_01 = Key::parse("01").unwrap();
        let key_01_a = prefix_01.push(&"a".to_string()).unwrap();

        let keys_0 = vec![key_0_a, key_0_b, key_0_c];
        let keys_1 = vec![key_1_a, key_1_b, key_1_c];
        let keys_01 = vec![key_01_a];
        let all_keys = vec![keys_0.clone(), keys_01, keys_1.clone()].concat();

        // Write the keys
        let mut batch = RocksDB::batch();
        let height = BlockHeight(1);
        for key in &all_keys {
            db.batch_write_subspace_val(&mut batch, height, key, [0_u8])
                .unwrap();
        }
        db.exec_batch(batch.0).unwrap();

        // Prefix "0" shouldn't match prefix "01"
        let itered_keys: Vec<Key> = db
            .iter_prefix(Some(&prefix_0))
            .map(|(key, _val, _)| Key::parse(key).unwrap())
            .collect();
        itertools::assert_equal(keys_0, itered_keys);

        let itered_keys: Vec<Key> = db
            .iter_prefix(Some(&prefix_1))
            .map(|(key, _val, _)| Key::parse(key).unwrap())
            .collect();
        itertools::assert_equal(keys_1, itered_keys);

        let itered_keys: Vec<Key> = db
            .iter_prefix(None)
            .map(|(key, _val, _)| Key::parse(key).unwrap())
            .collect();
        itertools::assert_equal(all_keys, itered_keys);
    }

    #[test]
    fn test_rollback() {
        let dir = tempdir().unwrap();
        let mut db = open(dir.path(), None).unwrap();

        // A key that's gonna be added on a second block
        let add_key = Key::parse("add").unwrap();
        // A key that's gonna be deleted on a second block
        let delete_key = Key::parse("delete").unwrap();
        // A key that's gonna be overwritten on a second block
        let overwrite_key = Key::parse("overwrite").unwrap();

        // Write first block
        let mut batch = RocksDB::batch();
        let height_0 = BlockHeight(100);
        let to_delete_val = vec![1_u8, 1, 0, 0];
        let to_overwrite_val = vec![1_u8, 1, 1, 0];
        db.batch_write_subspace_val(
            &mut batch,
            height_0,
            &delete_key,
            &to_delete_val,
        )
        .unwrap();
        db.batch_write_subspace_val(
            &mut batch,
            height_0,
            &overwrite_key,
            &to_overwrite_val,
        )
        .unwrap();

        write_block(&mut db, &mut batch, height_0).unwrap();
        db.exec_batch(batch.0).unwrap();

        // Write second block
        let mut batch = RocksDB::batch();
        let height_1 = BlockHeight(101);
        let add_val = vec![1_u8, 0, 0, 0];
        let overwrite_val = vec![1_u8, 1, 1, 1];
        db.batch_write_subspace_val(&mut batch, height_1, &add_key, &add_val)
            .unwrap();
        db.batch_write_subspace_val(
            &mut batch,
            height_1,
            &overwrite_key,
            &overwrite_val,
        )
        .unwrap();
        db.batch_delete_subspace_val(&mut batch, height_1, &delete_key)
            .unwrap();

        write_block(&mut db, &mut batch, height_1).unwrap();
        db.exec_batch(batch.0).unwrap();

        // Check that the values are as expected from second block
        let added = db.read_subspace_val(&add_key).unwrap();
        assert_eq!(added, Some(add_val));
        let overwritten = db.read_subspace_val(&overwrite_key).unwrap();
        assert_eq!(overwritten, Some(overwrite_val));
        let deleted = db.read_subspace_val(&delete_key).unwrap();
        assert_eq!(deleted, None);

        // Rollback to the first block height
        db.rollback(height_0).unwrap();

        // Check that the values are back to the state at the first block
        let added = db.read_subspace_val(&add_key).unwrap();
        assert_eq!(added, None);
        let overwritten = db.read_subspace_val(&overwrite_key).unwrap();
        assert_eq!(overwritten, Some(to_overwrite_val));
        let deleted = db.read_subspace_val(&delete_key).unwrap();
        assert_eq!(deleted, Some(to_delete_val));
    }

    /// A test helper to write a block
    fn write_block(
        db: &mut RocksDB,
        batch: &mut RocksDBWriteBatch,
        height: BlockHeight,
    ) -> Result<()> {
        let merkle_tree = MerkleTree::<Sha256Hasher>::default();
        let merkle_tree_stores = merkle_tree.stores();
        let hash = BlockHash::default();
        let time = DateTimeUtc::now();
        let epoch = Epoch::default();
        let pred_epochs = Epochs::default();
        let next_epoch_min_start_height = BlockHeight::default();
        let next_epoch_min_start_time = DateTimeUtc::now();
        let update_epoch_blocks_delay = None;
        let address_gen = EstablishedAddressGen::new("whatever");
        let tx_queue = TxQueue::default();
        let results = BlockResults::default();
        let block = BlockStateWrite {
            merkle_tree_stores,
            header: None,
            hash: &hash,
            height,
            time,
            epoch,
            results: &results,
            pred_epochs: &pred_epochs,
            next_epoch_min_start_height,
            next_epoch_min_start_time,
            update_epoch_blocks_delay,
            address_gen: &address_gen,
            tx_queue: &tx_queue,
        };

        db.write_block(block, batch, true)
    }
}<|MERGE_RESOLUTION|>--- conflicted
+++ resolved
@@ -1312,10 +1312,6 @@
         .get_column_family(SUBSPACE_CF)
         .expect("{SUBSPACE_CF} column family should exist");
     let db_prefix = "".to_owned();
-<<<<<<< HEAD
-    let prefix = prefix.map(|k| k.to_string()).unwrap_or_default();
-    iter_prefix(db, subspace_cf, db_prefix, Some(prefix))
-=======
     iter_prefix(
         db,
         subspace_cf,
@@ -1328,7 +1324,6 @@
             }
         }),
     )
->>>>>>> f5ed3246
 }
 
 fn iter_diffs_prefix(
