//! The ledger shell connects the ABCI++ interface with the Namada ledger app.
//!
//! Any changes applied before [`Shell::finalize_block`] might have to be
//! reverted, so any changes applied in the methods [`Shell::prepare_proposal`]
//! and [`Shell::process_proposal`] must be also reverted
//! (unless we can simply overwrite them in the next block).
//! More info in <https://github.com/anoma/namada/issues/362>.
pub mod block_alloc;
mod finalize_block;
mod governance;
mod init_chain;
pub use init_chain::InitChainValidation;
use namada_sdk::tx::data::GasLimit;
pub mod prepare_proposal;
pub mod process_proposal;
pub(super) mod queries;
mod stats;
#[cfg(any(test, feature = "testing"))]
#[allow(dead_code)]
pub mod testing;
pub mod utils;
mod vote_extensions;

use std::collections::{BTreeSet, HashSet};
use std::convert::{TryFrom, TryInto};
use std::mem;
use std::path::{Path, PathBuf};
#[allow(unused_imports)]
use std::rc::Rc;

use borsh::BorshDeserialize;
use borsh_ext::BorshSerializeExt;
use masp_primitives::transaction::Transaction;
use namada::core::hints;
<<<<<<< HEAD
use namada::core::ledger::eth_bridge;
pub use namada::core::types::transaction::ResultCode;
use namada::eth_bridge::protocol::validation::bridge_pool_roots::validate_bp_roots_vext;
use namada::eth_bridge::protocol::validation::ethereum_events::validate_eth_events_vext;
use namada::eth_bridge::protocol::validation::validator_set_update::validate_valset_upd_vext;
=======
>>>>>>> 21eddeaa
use namada::ledger::events::log::EventLog;
use namada::ledger::events::Event;
use namada::ledger::gas::{Gas, TxGasMeter};
use namada::ledger::pos::into_tm_voting_power;
use namada::ledger::pos::namada_proof_of_stake::types::{
    ConsensusValidator, ValidatorSetUpdate,
};
use namada::ledger::protocol::{
    apply_wasm_tx, get_fee_unshielding_transaction,
    get_transfer_hash_from_storage, ShellParams,
};
use namada::ledger::{parameters, pos, protocol};
use namada::parameters::validate_tx_bytes;
use namada::proof_of_stake::slashing::{process_slashes, slash};
use namada::proof_of_stake::storage::read_pos_params;
use namada::proof_of_stake::{self};
use namada::state::tx_queue::{ExpiredTx, TxInQueue};
use namada::state::wl_storage::WriteLogAndStorage;
use namada::state::write_log::WriteLog;
use namada::state::{
    DBIter, Sha256Hasher, State, StorageHasher, StorageRead, TempWlStorage,
    WlStorage, DB, EPOCH_SWITCH_BLOCKS_DELAY,
};
use namada::token;
pub use namada::tx::data::ResultCode;
use namada::tx::data::{DecryptedTx, TxType, WrapperTx};
use namada::tx::{Section, Tx};
use namada::types::address;
use namada::types::address::Address;
use namada::types::chain::ChainId;
use namada::types::ethereum_events::EthereumEvent;
use namada::types::key::*;
use namada::types::storage::{BlockHeight, Key, TxIndex};
use namada::types::time::DateTimeUtc;
use namada::vm::wasm::{TxCache, VpCache};
use namada::vm::{WasmCacheAccess, WasmCacheRwAccess};
use namada::vote_ext::EthereumTxData;
use namada_sdk::eth_bridge::{EthBridgeQueries, EthereumOracleConfig};
use namada_sdk::tendermint::AppHash;
use thiserror::Error;
use tokio::sync::mpsc::{Receiver, UnboundedSender};

use super::ethereum_oracle::{self as oracle, last_processed_block};
use crate::config::{self, genesis, TendermintMode, ValidatorLocalConfig};
use crate::facade::tendermint::abci::types::{Misbehavior, MisbehaviorKind};
use crate::facade::tendermint::v0_37::abci::{request, response};
use crate::facade::tendermint::{self, validator};
use crate::facade::tendermint_proto::google::protobuf::Timestamp;
use crate::facade::tendermint_proto::v0_37::crypto::public_key;
use crate::node::ledger::shims::abcipp_shim_types::shim;
use crate::node::ledger::shims::abcipp_shim_types::shim::response::TxResult;
use crate::node::ledger::{storage, tendermint_node};
use crate::wallet::{ValidatorData, ValidatorKeys};

fn key_to_tendermint(
    pk: &common::PublicKey,
) -> std::result::Result<public_key::Sum, ParsePublicKeyError> {
    match pk {
        common::PublicKey::Ed25519(_) => ed25519::PublicKey::try_from_pk(pk)
            .map(|pk| public_key::Sum::Ed25519(pk.serialize_to_vec())),
        common::PublicKey::Secp256k1(_) => {
            secp256k1::PublicKey::try_from_pk(pk)
                .map(|pk| public_key::Sum::Secp256k1(pk.serialize_to_vec()))
        }
    }
}

#[derive(Error, Debug)]
pub enum Error {
    #[error("Error removing the DB data: {0}")]
    RemoveDB(std::io::Error),
    #[error("chain ID mismatch: {0}")]
    ChainId(String),
    #[error("Error decoding a transaction from bytes: {0}")]
    TxDecoding(namada::tx::DecodeError),
    #[error("Error trying to apply a transaction: {0}")]
    TxApply(protocol::Error),
    #[error("{0}")]
    Tendermint(tendermint_node::Error),
    #[error("{0}")]
    Ethereum(super::ethereum_oracle::Error),
    #[error("Server error: {0}")]
    TowerServer(String),
    #[error("{0}")]
    Broadcaster(tokio::sync::mpsc::error::TryRecvError),
    #[error("Error executing proposal {0}: {1}")]
    BadProposal(u64, String),
    #[error("Error reading wasm: {0:?}")]
    ReadingWasm(#[from] eyre::Error),
    #[error("Error loading wasm: {0}")]
    LoadingWasm(String),
    #[error("Error reading from or writing to storage: {0}")]
    Storage(#[from] namada::state::StorageError),
    #[error("Transaction replay attempt: {0}")]
    ReplayAttempt(String),
}

impl From<Error> for TxResult {
    fn from(err: Error) -> Self {
        TxResult {
            code: 1,
            info: err.to_string(),
        }
    }
}

pub type Result<T> = std::result::Result<T, Error>;

pub fn reset(config: config::Ledger) -> Result<()> {
    // simply nuke the DB files
    let db_path = &config.db_dir();
    match std::fs::remove_dir_all(db_path) {
        Err(e) if e.kind() == std::io::ErrorKind::NotFound => (),
        res => res.map_err(Error::RemoveDB)?,
    };
    // reset Tendermint state
    tendermint_node::reset(config.cometbft_dir()).map_err(Error::Tendermint)?;
    Ok(())
}

pub fn rollback(config: config::Ledger) -> Result<()> {
    // Rollback Tendermint state
    tracing::info!("Rollback Tendermint state");
    let tendermint_block_height =
        tendermint_node::rollback(config.cometbft_dir())
            .map_err(Error::Tendermint)?;

    // Rollback Namada state
    let db_path = config.shell.db_dir(&config.chain_id);
    let mut db = storage::PersistentDB::open(db_path, None);
    tracing::info!("Rollback Namada state");

    db.rollback(tendermint_block_height)
        .map_err(|e| Error::Storage(namada::state::StorageError::new(e)))
}

#[derive(Debug)]
#[allow(dead_code, clippy::large_enum_variant)]
pub(super) enum ShellMode {
    Validator {
        data: ValidatorData,
        broadcast_sender: UnboundedSender<Vec<u8>>,
        eth_oracle: Option<EthereumOracleChannels>,
        local_config: Option<ValidatorLocalConfig>,
    },
    Full,
    Seed,
}

/// A channel for pulling events from the Ethereum oracle
/// and queueing them up for inclusion in vote extensions
#[derive(Debug)]
pub(super) struct EthereumReceiver {
    channel: Receiver<EthereumEvent>,
    queue: BTreeSet<EthereumEvent>,
}

impl EthereumReceiver {
    /// Create a new [`EthereumReceiver`] from a channel connected
    /// to an Ethereum oracle
    pub fn new(channel: Receiver<EthereumEvent>) -> Self {
        Self {
            channel,
            queue: BTreeSet::new(),
        }
    }

    /// Pull Ethereum events from the oracle and queue them to
    /// be voted on.
    ///
    /// Since vote extensions require ordering of Ethereum
    /// events, we do that here. We also de-duplicate events.
    /// Events may be filtered out of the queue with a provided
    /// predicate.
    pub fn fill_queue<F>(&mut self, mut keep_event: F)
    where
        F: FnMut(&EthereumEvent) -> bool,
    {
        let mut new_events = 0;
        let mut filtered_events = 0;
        while let Ok(eth_event) = self.channel.try_recv() {
            if keep_event(&eth_event) && self.queue.insert(eth_event) {
                new_events += 1;
            } else {
                filtered_events += 1;
            }
        }
        if new_events + filtered_events > 0 {
            tracing::info!(
                new_events,
                filtered_events,
                "received Ethereum events"
            );
        }
    }

    /// Get a copy of the queue
    pub fn get_events(&self) -> Vec<EthereumEvent> {
        self.queue.iter().cloned().collect()
    }

    /// Remove the given [`EthereumEvent`] from the queue, if present.
    ///
    /// **INVARIANT:** This method preserves the sorting and de-duplication
    /// of events in the queue.
    pub fn remove_event(&mut self, event: &EthereumEvent) {
        self.queue.remove(event);
    }
}

impl ShellMode {
    /// Get the validator address if ledger is in validator mode
    pub fn get_validator_address(&self) -> Option<&Address> {
        match &self {
            ShellMode::Validator { data, .. } => Some(&data.address),
            _ => None,
        }
    }

    /// Remove an Ethereum event from the internal queue
    pub fn dequeue_eth_event(&mut self, event: &EthereumEvent) {
        if let ShellMode::Validator {
            eth_oracle:
                Some(EthereumOracleChannels {
                    ethereum_receiver, ..
                }),
            ..
        } = self
        {
            ethereum_receiver.remove_event(event);
        }
    }

    /// Get the protocol keypair for this validator.
    pub fn get_protocol_key(&self) -> Option<&common::SecretKey> {
        match self {
            ShellMode::Validator {
                data:
                    ValidatorData {
                        keys:
                            ValidatorKeys {
                                protocol_keypair, ..
                            },
                        ..
                    },
                ..
            } => Some(protocol_keypair),
            _ => None,
        }
    }

    /// Get the Ethereum bridge keypair for this validator.
    #[cfg_attr(not(test), allow(dead_code))]
    pub fn get_eth_bridge_keypair(&self) -> Option<&common::SecretKey> {
        match self {
            ShellMode::Validator {
                data:
                    ValidatorData {
                        keys:
                            ValidatorKeys {
                                eth_bridge_keypair, ..
                            },
                        ..
                    },
                ..
            } => Some(eth_bridge_keypair),
            _ => None,
        }
    }

    /// If this node is a validator, broadcast a tx
    /// to the mempool using the broadcaster subprocess
    pub fn broadcast(&self, data: Vec<u8>) {
        if let Self::Validator {
            broadcast_sender, ..
        } = self
        {
            broadcast_sender
                .send(data)
                .expect("The broadcaster should be running for a validator");
        }
    }
}

#[derive(Clone, Debug, Default)]
pub enum MempoolTxType {
    /// A transaction that has not been validated by this node before
    #[default]
    NewTransaction,
    /// A transaction that has been validated at some previous level that may
    /// need to be validated again
    RecheckTransaction,
}

#[derive(Debug)]
pub struct Shell<D = storage::PersistentDB, H = Sha256Hasher>
where
    D: DB + for<'iter> DBIter<'iter> + Sync + 'static,
    H: StorageHasher + Sync + 'static,
{
    /// The id of the current chain
    pub chain_id: ChainId,
    /// The persistent storage with write log
    pub wl_storage: WlStorage<D, H>,
    /// Byzantine validators given from ABCI++ `prepare_proposal` are stored in
    /// this field. They will be slashed when we finalize the block.
    byzantine_validators: Vec<Misbehavior>,
    /// Path to the base directory with DB data and configs
    #[allow(dead_code)]
    pub(crate) base_dir: PathBuf,
    /// Path to the WASM directory for files used in the genesis block.
    pub(super) wasm_dir: PathBuf,
    /// Information about the running shell instance
    #[allow(dead_code)]
    mode: ShellMode,
    /// VP WASM compilation cache
    pub vp_wasm_cache: VpCache<WasmCacheRwAccess>,
    /// Tx WASM compilation cache
    pub tx_wasm_cache: TxCache<WasmCacheRwAccess>,
    /// Taken from config `storage_read_past_height_limit`. When set, will
    /// limit the how many block heights in the past can the storage be
    /// queried for reading values.
    storage_read_past_height_limit: Option<u64>,
    /// Proposal execution tracking
    pub proposal_data: HashSet<u64>,
    /// Log of events emitted by `FinalizeBlock` ABCI calls.
    event_log: EventLog,
}

/// Channels for communicating with an Ethereum oracle.
#[derive(Debug)]
pub struct EthereumOracleChannels {
    ethereum_receiver: EthereumReceiver,
    control_sender: oracle::control::Sender,
    last_processed_block_receiver: last_processed_block::Receiver,
}

impl EthereumOracleChannels {
    pub fn new(
        events_receiver: Receiver<EthereumEvent>,
        control_sender: oracle::control::Sender,
        last_processed_block_receiver: last_processed_block::Receiver,
    ) -> Self {
        Self {
            ethereum_receiver: EthereumReceiver::new(events_receiver),
            control_sender,
            last_processed_block_receiver,
        }
    }
}

impl<D, H> Shell<D, H>
where
    D: DB + for<'iter> DBIter<'iter> + Sync + 'static,
    H: StorageHasher + Sync + 'static,
{
    /// Create a new shell from a path to a database and a chain id. Looks
    /// up the database with this data and tries to load the last state.
    #[allow(clippy::too_many_arguments)]
    pub fn new(
        config: config::Ledger,
        wasm_dir: PathBuf,
        broadcast_sender: UnboundedSender<Vec<u8>>,
        eth_oracle: Option<EthereumOracleChannels>,
        db_cache: Option<&D::Cache>,
        vp_wasm_compilation_cache: u64,
        tx_wasm_compilation_cache: u64,
    ) -> Self {
        let chain_id = config.chain_id;
        let db_path = config.shell.db_dir(&chain_id);
        let base_dir = config.shell.base_dir;
        let mode = config.shell.tendermint_mode;
        let storage_read_past_height_limit =
            config.shell.storage_read_past_height_limit;
        if !Path::new(&base_dir).is_dir() {
            std::fs::create_dir(&base_dir)
                .expect("Creating directory for Namada should not fail");
        }
        let native_token = if cfg!(feature = "integration")
            || (!cfg!(test) && !cfg!(feature = "benches"))
        {
            let chain_dir = base_dir.join(chain_id.as_str());
            let genesis =
                genesis::chain::Finalized::read_toml_files(&chain_dir)
                    .expect("Missing genesis files");
            genesis.get_native_token().clone()
        } else {
            address::nam()
        };

        // load last state from storage
        let mut storage = State::open(
            db_path,
            chain_id.clone(),
            native_token,
            db_cache,
            config.shell.storage_read_past_height_limit,
        );
        storage
            .load_last_state()
            .map_err(|e| {
                tracing::error!("Cannot load the last state from the DB {}", e);
            })
            .expect("PersistentStorage cannot be initialized");
        let vp_wasm_cache_dir =
            base_dir.join(chain_id.as_str()).join("vp_wasm_cache");
        let tx_wasm_cache_dir =
            base_dir.join(chain_id.as_str()).join("tx_wasm_cache");
        // load in keys and address from wallet if mode is set to `Validator`
        let mode = match mode {
            TendermintMode::Validator => {
                #[cfg(not(test))]
                {
                    let wallet_path = &base_dir.join(chain_id.as_str());
                    tracing::debug!(
                        "Loading wallet from {}",
                        wallet_path.to_string_lossy()
                    );
                    let mut wallet = crate::wallet::load(wallet_path)
                        .expect("Validator node must have a wallet");
                    let validator_local_config_path =
                        wallet_path.join("validator_local_config.toml");

                    let validator_local_config: Option<ValidatorLocalConfig> =
                        if Path::is_file(&validator_local_config_path) {
                            Some(
                                toml::from_slice(
                                    &std::fs::read(validator_local_config_path)
                                        .unwrap(),
                                )
                                .unwrap(),
                            )
                        } else {
                            None
                        };

                    wallet
                        .take_validator_data()
                        .map(|data| ShellMode::Validator {
                            data,
                            broadcast_sender,
                            eth_oracle,
                            local_config: validator_local_config,
                        })
                        .expect(
                            "Validator data should have been stored in the \
                             wallet",
                        )
                }
                #[cfg(test)]
                {
                    let (protocol_keypair, eth_bridge_keypair) =
                        crate::wallet::defaults::validator_keys();
                    ShellMode::Validator {
                        data: ValidatorData {
                            address: crate::wallet::defaults::validator_address(
                            ),
                            keys: ValidatorKeys {
                                protocol_keypair,
                                eth_bridge_keypair,
                            },
                        },
                        broadcast_sender,
                        eth_oracle,
                        local_config: None,
                    }
                }
            }
            TendermintMode::Full => ShellMode::Full,
            TendermintMode::Seed => ShellMode::Seed,
        };

        let wl_storage = WlStorage {
            storage,
            write_log: WriteLog::default(),
        };
        let mut shell = Self {
            chain_id,
            wl_storage,
            byzantine_validators: vec![],
            base_dir,
            wasm_dir,
            mode,
            vp_wasm_cache: VpCache::new(
                vp_wasm_cache_dir,
                vp_wasm_compilation_cache as usize,
            ),
            tx_wasm_cache: TxCache::new(
                tx_wasm_cache_dir,
                tx_wasm_compilation_cache as usize,
            ),
            storage_read_past_height_limit,
            proposal_data: HashSet::new(),
            // TODO: config event log params
            event_log: EventLog::default(),
        };
        shell.update_eth_oracle(&Default::default());
        shell
    }

    /// Return a reference to the [`EventLog`].
    #[inline]
    pub fn event_log(&self) -> &EventLog {
        &self.event_log
    }

    /// Return a mutable reference to the [`EventLog`].
    #[inline]
    pub fn event_log_mut(&mut self) -> &mut EventLog {
        &mut self.event_log
    }

    /// Iterate over the wrapper txs in order
    #[allow(dead_code)]
    fn iter_tx_queue(&mut self) -> impl Iterator<Item = &TxInQueue> {
        self.wl_storage.storage.tx_queue.iter()
    }

    /// Load the Merkle root hash and the height of the last committed block, if
    /// any. This is returned when ABCI sends an `info` request.
    pub fn last_state(&mut self) -> response::Info {
        let mut response = response::Info {
            last_block_height: tendermint::block::Height::from(0_u32),
            ..Default::default()
        };
        let result = self.wl_storage.storage.get_state();

        match result {
            Some((root, height)) => {
                tracing::info!(
                    "Last state root hash: {}, height: {}",
                    root,
                    height
                );
                response.last_block_app_hash =
                    AppHash::try_from(root.0.to_vec())
                        .expect("expected a valid app hash");
                response.last_block_height =
                    height.try_into().expect("Invalid block height");
            }
            None => {
                tracing::info!(
                    "No state could be found, chain is not initialized"
                );
            }
        };

        response
    }

    /// Takes the optional tendermint timestamp of the block: if it's Some than
    /// converts it to a [`DateTimeUtc`], otherwise retrieve from self the
    /// time of the last block committed
    pub fn get_block_timestamp(
        &self,
        tendermint_block_time: Option<Timestamp>,
    ) -> DateTimeUtc {
        if let Some(t) = tendermint_block_time {
            if let Ok(t) = t.try_into() {
                return t;
            }
        }
        // Default to last committed block time
        self.wl_storage
            .storage
            .get_last_block_timestamp()
            .expect("Failed to retrieve last block timestamp")
    }

    /// Read the value for a storage key dropping any error
    pub fn read_storage_key<T>(&self, key: &Key) -> Option<T>
    where
        T: Clone + BorshDeserialize,
    {
        let result = self.wl_storage.storage.read(key);

        match result {
            Ok((bytes, _gas)) => match bytes {
                Some(bytes) => match T::try_from_slice(&bytes) {
                    Ok(value) => Some(value),
                    Err(_) => None,
                },
                None => None,
            },
            Err(_) => None,
        }
    }

    /// Read the bytes for a storage key dropping any error
    pub fn read_storage_key_bytes(&self, key: &Key) -> Option<Vec<u8>> {
        let result = self.wl_storage.storage.read(key);

        match result {
            Ok((bytes, _gas)) => bytes,
            Err(_) => None,
        }
    }

    /// Apply PoS slashes from the evidence
    fn record_slashes_from_evidence(&mut self) {
        if !self.byzantine_validators.is_empty() {
            let byzantine_validators =
                mem::take(&mut self.byzantine_validators);
            // TODO: resolve this unwrap() better
            let pos_params = read_pos_params(&self.wl_storage).unwrap();
            let current_epoch = self.wl_storage.storage.block.epoch;
            for evidence in byzantine_validators {
                // dbg!(&evidence);
                tracing::info!("Processing evidence {evidence:?}.");
                let evidence_height = match u64::try_from(evidence.height) {
                    Ok(height) => height,
                    Err(err) => {
                        tracing::error!(
                            "Unexpected evidence block height {}",
                            err
                        );
                        continue;
                    }
                };
                let evidence_epoch = match self
                    .wl_storage
                    .storage
                    .block
                    .pred_epochs
                    .get_epoch(BlockHeight(evidence_height))
                {
                    Some(epoch) => epoch,
                    None => {
                        tracing::error!(
                            "Couldn't find epoch for evidence block height {}",
                            evidence_height
                        );
                        continue;
                    }
                };
                // Disregard evidences that should have already been processed
                // at this time
                if evidence_epoch + pos_params.slash_processing_epoch_offset()
                    - pos_params.cubic_slashing_window_length
                    <= current_epoch
                {
                    tracing::info!(
                        "Skipping outdated evidence from epoch \
                         {evidence_epoch}"
                    );
                    continue;
                }
                let slash_type = match evidence.kind {
                    MisbehaviorKind::DuplicateVote => {
                        pos::types::SlashType::DuplicateVote
                    }
                    MisbehaviorKind::LightClientAttack => {
                        pos::types::SlashType::LightClientAttack
                    }
                    MisbehaviorKind::Unknown => {
                        tracing::error!("Unknown evidence: {:#?}", evidence);
                        continue;
                    }
                };
                let validator_raw_hash =
                    tm_raw_hash_to_string(evidence.validator.address);
                let validator =
                    match proof_of_stake::storage::find_validator_by_raw_hash(
                        &self.wl_storage,
                        &validator_raw_hash,
                    )
                    .expect("Must be able to read storage")
                    {
                        Some(validator) => validator,
                        None => {
                            tracing::error!(
                                "Cannot find validator's address from raw \
                                 hash {}",
                                validator_raw_hash
                            );
                            continue;
                        }
                    };
                // Check if we're gonna switch to a new epoch after a delay
                let validator_set_update_epoch =
                    self.get_validator_set_update_epoch(current_epoch);
                tracing::info!(
                    "Slashing {} for {} in epoch {}, block height {} (current \
                     epoch = {}, validator set update epoch = \
                     {validator_set_update_epoch})",
                    validator,
                    slash_type,
                    evidence_epoch,
                    evidence_height,
                    current_epoch
                );
                if let Err(err) = slash(
                    &mut self.wl_storage,
                    &pos_params,
                    current_epoch,
                    evidence_epoch,
                    evidence_height,
                    slash_type,
                    &validator,
                    validator_set_update_epoch,
                ) {
                    tracing::error!("Error in slashing: {}", err);
                }
            }
        }
    }

    /// Get the next epoch for which we can request validator set changed
    pub fn get_validator_set_update_epoch(
        &self,
        current_epoch: namada_sdk::types::storage::Epoch,
    ) -> namada_sdk::types::storage::Epoch {
        if let Some(delay) = self.wl_storage.storage.update_epoch_blocks_delay {
            if delay == EPOCH_SWITCH_BLOCKS_DELAY {
                // If we're about to update validator sets for the
                // upcoming epoch, we can still remove the validator
                current_epoch.next()
            } else {
                // If we're waiting to switch to a new epoch, it's too
                // late to update validator sets
                // on the next epoch, so we need to
                // wait for the one after.
                current_epoch.next().next()
            }
        } else {
            current_epoch.next()
        }
    }

    /// Process and apply slashes that have already been recorded for the
    /// current epoch
    fn process_slashes(&mut self) {
        let current_epoch = self.wl_storage.storage.block.epoch;
        if let Err(err) = process_slashes(&mut self.wl_storage, current_epoch) {
            tracing::error!(
                "Error while processing slashes queued for epoch {}: {}",
                current_epoch,
                err
            );
            panic!("Error while processing slashes");
        }
    }

    /// Commit a block. Persist the application state and return the Merkle root
    /// hash.
    pub fn commit(&mut self) -> response::Commit {
        let mut response = response::Commit {
            retain_height: tendermint::block::Height::from(0_u32),
            ..Default::default()
        };
        // commit block's data from write log and store the in DB
        self.wl_storage.commit_block().unwrap_or_else(|e| {
            tracing::error!(
                "Encountered a storage error while committing a block {:?}",
                e
            )
        });

        let root = self.wl_storage.storage.merkle_root();
        tracing::info!(
            "Committed block hash: {}, height: {}",
            root,
            self.wl_storage.storage.get_last_block_height(),
        );
        response.data = root.0.to_vec().into();

        self.bump_last_processed_eth_block();
        self.broadcast_queued_txs();

        response
    }

    /// Updates the Ethereum oracle's last processed block.
    #[inline]
    fn bump_last_processed_eth_block(&mut self) {
        if let ShellMode::Validator {
            eth_oracle: Some(eth_oracle),
            ..
        } = &self.mode
        {
            // update the oracle's last processed eth block
            let last_processed_block = eth_oracle
                .last_processed_block_receiver
                .borrow()
                .as_ref()
                .cloned();
            match last_processed_block {
                Some(eth_height) => {
                    tracing::info!(
                        "Ethereum oracle's most recently processed Ethereum \
                         block is {}",
                        eth_height
                    );
                    self.wl_storage.storage.ethereum_height = Some(eth_height);
                }
                None => tracing::info!(
                    "Ethereum oracle has not yet fully processed any Ethereum \
                     blocks"
                ),
            }
        }
    }

    /// Empties all the ledger's queues of transactions to be broadcasted
    /// via CometBFT's P2P network.
    #[inline]
    fn broadcast_queued_txs(&mut self) {
        if let ShellMode::Validator { .. } = &self.mode {
            self.broadcast_protocol_txs();
            self.broadcast_expired_txs();
        }
    }

    /// Broadcast any pending protocol transactions.
    fn broadcast_protocol_txs(&mut self) {
        use crate::node::ledger::shell::vote_extensions::iter_protocol_txs;

        let ext = self.craft_extension();

        let protocol_key = self
            .mode
            .get_protocol_key()
            .expect("Validators should have protocol keys");

        let protocol_txs = iter_protocol_txs(ext).map(|protocol_tx| {
            protocol_tx
                .sign(protocol_key, self.chain_id.clone())
                .to_bytes()
        });

        for tx in protocol_txs {
            self.mode.broadcast(tx);
        }
    }

    /// Broadcast any expired transactions.
    fn broadcast_expired_txs(&mut self) {
        let eth_events = {
            let mut events: Vec<_> = self
                .wl_storage
                .storage
                .expired_txs_queue
                .drain()
                .map(|expired_tx| match expired_tx {
                    ExpiredTx::EthereumEvent(event) => event,
                })
                .collect();
            events.sort();
            events
        };
        if hints::likely(eth_events.is_empty()) {
            // more often than not, there won't by any expired
            // Ethereum events to retransmit
            return;
        }
        if let Some(vote_extension) = self.sign_ethereum_events(eth_events) {
            let protocol_key = self
                .mode
                .get_protocol_key()
                .expect("Validators should have protocol keys");

            let signed_tx = EthereumTxData::EthEventsVext(
                namada::vote_ext::ethereum_events::SignedVext(vote_extension),
            )
            .sign(protocol_key, self.chain_id.clone())
            .to_bytes();

            self.mode.broadcast(signed_tx);
        }
    }

    /// Checks that neither the wrapper nor the inner transaction have already
    /// been applied. Requires a [`TempWlStorage`] to perform the check during
    /// block construction and validation
    pub fn replay_protection_checks(
        &self,
        wrapper: &Tx,
        temp_wl_storage: &mut TempWlStorage<D, H>,
    ) -> Result<()> {
        let inner_tx_hash = wrapper.raw_header_hash();
        // Check the inner tx hash only against the storage, skip the write
        // log
        if temp_wl_storage
            .has_committed_replay_protection_entry(&inner_tx_hash)
            .expect("Error while checking inner tx hash key in storage")
        {
            return Err(Error::ReplayAttempt(format!(
                "Inner transaction hash {} already in storage",
                &inner_tx_hash,
            )));
        }

        let wrapper_hash = wrapper.header_hash();
        if temp_wl_storage
            .has_replay_protection_entry(&wrapper_hash)
            .expect("Error while checking wrapper tx hash key in storage")
        {
            return Err(Error::ReplayAttempt(format!(
                "Wrapper transaction hash {} already in storage",
                wrapper_hash
            )));
        }

        // Write wrapper hash to WAL
        temp_wl_storage
            .write_tx_hash(wrapper_hash)
            .map_err(|e| Error::ReplayAttempt(e.to_string()))
    }

    /// If a handle to an Ethereum oracle was provided to the [`Shell`], attempt
    /// to send it an updated configuration, using a configuration
    /// based on Ethereum bridge parameters in blockchain storage.
    ///
    /// This method must be safe to call even before ABCI `InitChain` has been
    /// called (i.e. when storage is empty), as we may want to do this check
    /// every time the shell starts up (including the first time ever at which
    /// time storage will be empty).
    ///
    /// This method is also called during `FinalizeBlock` to update the oracle
    /// if relevant storage changes have occurred. This includes deactivating
    /// and reactivating the bridge.
    fn update_eth_oracle(&mut self, changed_keys: &BTreeSet<Key>) {
        if let ShellMode::Validator {
            eth_oracle: Some(EthereumOracleChannels { control_sender, .. }),
            ..
        } = &mut self.mode
        {
            // We *always* expect a value describing the status of the Ethereum
            // bridge to be present under [`eth_bridge::storage::active_key`],
            // once a chain has been initialized. We need to explicitly check if
            // this key is present here because we may be starting up the shell
            // for the first time ever, in which case the chain hasn't been
            // initialized yet.
            let has_key = self
                .wl_storage
                .has_key(&namada::eth_bridge::storage::active_key())
                .expect(
                    "We should always be able to check whether a key exists \
                     in storage or not",
                );
            if !has_key {
                tracing::info!(
                    "Not starting oracle yet as storage has not been \
                     initialized"
                );
                return;
            }
            let Some(config) = EthereumOracleConfig::read(&self.wl_storage) else {
                tracing::info!("Not starting oracle as the Ethereum bridge config couldn't be found in storage");
                return;
            };
            let active =
                if !self.wl_storage.ethbridge_queries().is_bridge_active() {
                    if !changed_keys
                        .contains(&namada::eth_bridge::storage::active_key())
                    {
                        tracing::info!(
                            "Not starting oracle as the Ethereum bridge is \
                             disabled"
                        );
                        return;
                    } else {
                        tracing::info!(
                            "Disabling oracle as the bridge has been disabled"
                        );
                        false
                    }
                } else {
                    true
                };

            let start_block = self
                .wl_storage
                .storage
                .ethereum_height
                .clone()
                .unwrap_or(config.eth_start_height);
            tracing::info!(
                ?start_block,
                "Found Ethereum height from which the Ethereum oracle should \
                 start"
            );
            let config = namada::eth_bridge::oracle::config::Config {
                min_confirmations: config.min_confirmations.into(),
                bridge_contract: config.contracts.bridge.address,
                start_block,
                active,
            };
            tracing::info!(
                ?config,
                "Starting the Ethereum oracle using values from block storage"
            );
            if let Err(error) = control_sender
                .try_send(oracle::control::Command::UpdateConfig(config))
            {
                match error {
                    tokio::sync::mpsc::error::TrySendError::Full(_) => {
                        panic!(
                            "The Ethereum oracle communication channel is \
                             full!"
                        )
                    }
                    tokio::sync::mpsc::error::TrySendError::Closed(_) => {
                        panic!(
                            "The Ethereum oracle can no longer be \
                             communicated with"
                        )
                    }
                }
            }
        }
    }

    /// Validate a transaction request. On success, the transaction will
    /// included in the mempool and propagated to peers, otherwise it will be
    /// rejected.
    pub fn mempool_validate(
        &self,
        tx_bytes: &[u8],
        r#_type: MempoolTxType,
    ) -> response::CheckTx {
        use namada::tx::data::protocol::ProtocolTxType;
        use namada::vote_ext::ethereum_tx_data_variants;

        let mut response = response::CheckTx::default();

        const VALID_MSG: &str = "Mempool validation passed";
        const INVALID_MSG: &str = "Mempool validation failed";

        // check tx bytes
        //
        // NB: always keep this as the first tx check,
        // as it is a pretty cheap one
        if !validate_tx_bytes(&self.wl_storage, tx_bytes.len())
            .expect("Failed to get max tx bytes param from storage")
        {
            response.code = ResultCode::TooLarge.into();
            response.log = format!("{INVALID_MSG}: Tx too large");
            return response;
        }

        // Tx format check
        let tx = match Tx::try_from(tx_bytes).map_err(Error::TxDecoding) {
            Ok(t) => t,
            Err(msg) => {
                response.code = ResultCode::InvalidTx.into();
                response.log = format!("{INVALID_MSG}: {msg}");
                return response;
            }
        };

        // Tx chain id
        if tx.header.chain_id != self.chain_id {
            response.code = ResultCode::InvalidChainId.into();
            response.log = format!(
                "{INVALID_MSG}: Tx carries a wrong chain id: expected {}, \
                 found {}",
                self.chain_id, tx.header.chain_id
            );
            return response;
        }

        // Tx expiration
        if let Some(exp) = tx.header.expiration {
            let last_block_timestamp = self.get_block_timestamp(None);

            if last_block_timestamp > exp {
                response.code = ResultCode::ExpiredTx.into();
                response.log = format!(
                    "{INVALID_MSG}: Tx expired at {exp:#?}, last committed \
                     block time: {last_block_timestamp:#?}",
                );
                return response;
            }
        }

        // Tx signature check
        let tx_type = match tx.validate_tx() {
            Ok(_) => tx.header(),
            Err(msg) => {
                response.code = ResultCode::InvalidSig.into();
                response.log = format!("{INVALID_MSG}: {msg}");
                return response;
            }
        };

        // try to parse a vote extension protocol tx from
        // the provided tx data
        macro_rules! try_vote_extension {
            ($kind:expr, $rsp:expr, $result:expr $(,)?) => {
                match $result {
                    Ok(ext) => ext,
                    Err(err) => {
                        $rsp.code = ResultCode::InvalidVoteExtension.into();
                        $rsp.log = format!(
                            "{INVALID_MSG}: Invalid {} vote extension: {err}",
                            $kind,
                        );
                        return $rsp;
                    }
                }
            };
        }

        match tx_type.tx_type {
            TxType::Protocol(protocol_tx) => match protocol_tx.tx {
                ProtocolTxType::EthEventsVext => {
                    let ext = try_vote_extension!(
                        "Ethereum events",
                        response,
                        ethereum_tx_data_variants::EthEventsVext::try_from(&tx),
                    );
<<<<<<< HEAD
                    if let Err(err) = validate_eth_events_vext(
                        &self.wl_storage,
                        &ext,
                        self.wl_storage.storage.get_last_block_height(),
                    ) {
=======
                    if let Err(err) = self
                        .validate_eth_events_vext_and_get_it_back(
                            ext.0,
                            self.wl_storage.storage.get_last_block_height(),
                        )
                    {
>>>>>>> 21eddeaa
                        response.code = ResultCode::InvalidVoteExtension.into();
                        response.log = format!(
                            "{INVALID_MSG}: Invalid Ethereum events vote \
                             extension: {err}",
                        );
                    } else {
                        response.log = String::from(VALID_MSG);
                    }
                }
                ProtocolTxType::BridgePoolVext => {
                    let ext = try_vote_extension!(
                        "Bridge pool roots",
                        response,
                        ethereum_tx_data_variants::BridgePoolVext::try_from(
                            &tx
                        ),
                    );
<<<<<<< HEAD
                    if let Err(err) = validate_bp_roots_vext(
                        &self.wl_storage,
                        &ext,
                        self.wl_storage.storage.get_last_block_height(),
                    ) {
=======
                    if let Err(err) = self
                        .validate_bp_roots_vext_and_get_it_back(
                            ext.0,
                            self.wl_storage.storage.get_last_block_height(),
                        )
                    {
>>>>>>> 21eddeaa
                        response.code = ResultCode::InvalidVoteExtension.into();
                        response.log = format!(
                            "{INVALID_MSG}: Invalid Bridge pool roots vote \
                             extension: {err}",
                        );
                    } else {
                        response.log = String::from(VALID_MSG);
                    }
                }
                ProtocolTxType::ValSetUpdateVext => {
                    let ext = try_vote_extension!(
                        "validator set update",
                        response,
                        ethereum_tx_data_variants::ValSetUpdateVext::try_from(
                            &tx
                        ),
                    );
                    if let Err(err) = validate_valset_upd_vext(
                        &self.wl_storage,
                        &ext,
                        // n.b. only accept validator set updates
                        // issued at the last committed epoch
                        // (signing off on the validators of the
                        // next epoch). at the second height
                        // within an epoch, the new epoch is
                        // committed to storage, so `last_epoch`
                        // reflects the current value of the
                        // epoch.
                        self.wl_storage.storage.last_epoch,
                    ) {
                        response.code = ResultCode::InvalidVoteExtension.into();
                        response.log = format!(
                            "{INVALID_MSG}: Invalid validator set update vote \
                             extension: {err}",
                        );
                    } else {
                        response.log = String::from(VALID_MSG);
                        // validator set update votes should be decided
                        // as soon as possible
                        response.priority = i64::MAX;
                    }
                }
                _ => {
                    response.code = ResultCode::InvalidTx.into();
                    response.log = format!(
                        "{INVALID_MSG}: The given protocol tx cannot be added \
                         to the mempool"
                    );
                }
            },
            TxType::Wrapper(wrapper) => {
                // Tx gas limit
                let mut gas_meter = TxGasMeter::new(wrapper.gas_limit);
                if gas_meter.add_wrapper_gas(tx_bytes).is_err() {
                    response.code = ResultCode::TxGasLimit.into();
                    response.log = "{INVALID_MSG}: Wrapper transactions \
                                    exceeds its gas limit"
                        .to_string();
                    return response;
                }

                // Max block gas
                let block_gas_limit: Gas = Gas::from_whole_units(
                    namada::parameters::get_max_block_gas(&self.wl_storage)
                        .unwrap(),
                );
                if gas_meter.tx_gas_limit > block_gas_limit {
                    response.code = ResultCode::AllocationError.into();
                    response.log = "{INVALID_MSG}: Wrapper transaction \
                                    exceeds the maximum block gas limit"
                        .to_string();
                    return response;
                }

                // Replay protection check
                let inner_tx_hash = tx.raw_header_hash();
                if self
                    .wl_storage
                    .storage
                    .has_replay_protection_entry(&tx.raw_header_hash())
                    .expect("Error while checking inner tx hash key in storage")
                {
                    response.code = ResultCode::ReplayTx.into();
                    response.log = format!(
                        "{INVALID_MSG}: Inner transaction hash {} already in \
                         storage, replay attempt",
                        inner_tx_hash
                    );
                    return response;
                }

                let tx = Tx::try_from(tx_bytes)
                    .expect("Deserialization shouldn't fail");
                let wrapper_hash = &tx.header_hash();
                if self
                    .wl_storage
                    .storage
                    .has_replay_protection_entry(wrapper_hash)
                    .expect(
                        "Error while checking wrapper tx hash key in storage",
                    )
                {
                    response.code = ResultCode::ReplayTx.into();
                    response.log = format!(
                        "{INVALID_MSG}: Wrapper transaction hash {} already \
                         in storage, replay attempt",
                        wrapper_hash
                    );
                    return response;
                }

                // Validate wrapper fees
                if let Err(e) = self.wrapper_fee_check(
                    &wrapper,
                    get_fee_unshielding_transaction(&tx, &wrapper),
                    &mut TempWlStorage::new(&self.wl_storage.storage),
                    &mut self.vp_wasm_cache.clone(),
                    &mut self.tx_wasm_cache.clone(),
                    None,
                    false,
                ) {
                    response.code = ResultCode::FeeError.into();
                    response.log = format!("{INVALID_MSG}: {e}");
                    return response;
                }
            }
            TxType::Raw => {
                response.code = ResultCode::InvalidTx.into();
                response.log = format!(
                    "{INVALID_MSG}: Raw transactions cannot be accepted into \
                     the mempool"
                );
            }
            TxType::Decrypted(_) => {
                response.code = ResultCode::InvalidTx.into();
                response.log = format!(
                    "{INVALID_MSG}: Decrypted txs cannot be sent by clients"
                );
            }
        }

        if response.code == ResultCode::Ok.into() {
            response.log = VALID_MSG.into();
        }
        response
    }

    /// Check that the Wrapper's signer has enough funds to pay fees. If a block
    /// proposer is provided, updates the balance of the fee payer
    #[allow(clippy::too_many_arguments)]
    pub fn wrapper_fee_check<CA>(
        &self,
        wrapper: &WrapperTx,
        masp_transaction: Option<Transaction>,
        temp_wl_storage: &mut TempWlStorage<D, H>,
        vp_wasm_cache: &mut VpCache<CA>,
        tx_wasm_cache: &mut TxCache<CA>,
        block_proposer: Option<&Address>,
        is_prepare_proposal: bool,
    ) -> Result<()>
    where
        CA: 'static + WasmCacheAccess + Sync,
    {
        // Check that fee token is an allowed one
        let minimum_gas_price = {
            let proposer_local_config = if is_prepare_proposal {
                if let ShellMode::Validator {
                    ref local_config, ..
                } = self.mode
                {
                    local_config.as_ref()
                } else {
                    None
                }
            } else {
                None
            };

            match proposer_local_config {
                Some(config) => config
                    .accepted_gas_tokens
                    .get(&wrapper.fee.token)
                    .ok_or(Error::TxApply(protocol::Error::FeeError(format!(
                        "The provided {} token is not accepted by the block \
                         proposer for fee payment",
                        wrapper.fee.token
                    ))))?
                    .to_owned(),
                None => namada::ledger::parameters::read_gas_cost(
                    &self.wl_storage,
                    &wrapper.fee.token,
                )
                .expect("Must be able to read gas cost parameter")
                .ok_or(Error::TxApply(
                    protocol::Error::FeeError(format!(
                        "The provided {} token is not allowed for fee payment",
                        wrapper.fee.token
                    )),
                ))?,
            }
        };

        match namada::token::denom_to_amount(
            wrapper.fee.amount_per_gas_unit,
            &wrapper.fee.token,
            &self.wl_storage,
        ) {
            Ok(amount_per_gas_unit)
                if amount_per_gas_unit < minimum_gas_price =>
            {
                // The fees do not match the minimum required
                return Err(Error::TxApply(protocol::Error::FeeError(
                    format!(
                        "Fee amount {:?} do not match the minimum required \
                         amount {:?} for token {}",
                        wrapper.fee.amount_per_gas_unit,
                        minimum_gas_price,
                        wrapper.fee.token
                    ),
                )));
            }
            Ok(_) => {}
            Err(err) => {
                return Err(Error::TxApply(protocol::Error::FeeError(
                    format!(
                        "The precision of the fee amount {:?} is higher than \
                         the denomination for token {}: {}",
                        wrapper.fee.amount_per_gas_unit, wrapper.fee.token, err,
                    ),
                )));
            }
        }

        if let Some(transaction) = masp_transaction {
            // Validation of the commitment to this section is done when
            // checking the aggregated signature of the wrapper, no need for
            // further validation

            // Validate data and generate unshielding tx
            let transfer_code_hash =
                get_transfer_hash_from_storage(temp_wl_storage);

            let descriptions_limit = self.wl_storage.read(&parameters::storage::get_fee_unshielding_descriptions_limit_key()).expect("Error reading the storage").expect("Missing fee unshielding descriptions limit param in storage");

            let unshield = wrapper
                .check_and_generate_fee_unshielding(
                    transfer_code_hash,
                    Some(namada_sdk::tx::TX_TRANSFER_WASM.to_string()),
                    descriptions_limit,
                    transaction,
                )
                .map_err(|e| {
                    Error::TxApply(protocol::Error::FeeUnshieldingError(e))
                })?;

            let fee_unshielding_gas_limit: GasLimit = temp_wl_storage
                .read(&parameters::storage::get_fee_unshielding_gas_limit_key())
                .expect("Error reading from storage")
                .expect("Missing fee unshielding gas limit in storage");

            // Runtime check
            // NOTE: A clean tx write log must be provided to this call for a
            // correct vp validation. Block write log, instead, should contain
            // any prior changes (if any). This is to simulate the
            // unshielding tx (to prevent the already written keys
            // from being passed/triggering VPs) but we cannot
            // commit the tx write log yet cause the tx could still
            // be invalid.
            temp_wl_storage.write_log.precommit_tx();

            match apply_wasm_tx(
                unshield,
                &TxIndex::default(),
                ShellParams::new(
                    &mut TxGasMeter::new(fee_unshielding_gas_limit),
                    temp_wl_storage,
                    vp_wasm_cache,
                    tx_wasm_cache,
                ),
            ) {
                Ok(result) => {
                    if !result.is_accepted() {
                        return Err(Error::TxApply(
                            protocol::Error::FeeUnshieldingError(
                                namada::tx::data::WrapperTxErr::InvalidUnshield(
                                    format!(
                                        "Some VPs rejected fee unshielding: \
                                         {:#?}",
                                        result.vps_result.rejected_vps
                                    ),
                                ),
                            ),
                        ));
                    }
                }
                Err(e) => {
                    return Err(Error::TxApply(
                        protocol::Error::FeeUnshieldingError(
                            namada::tx::data::WrapperTxErr::InvalidUnshield(
                                format!("Wasm run failed: {}", e),
                            ),
                        ),
                    ));
                }
            }
        }

        let result = match block_proposer {
            Some(proposer) => {
                protocol::transfer_fee(temp_wl_storage, proposer, wrapper)
            }
            None => protocol::check_fees(temp_wl_storage, wrapper),
        };

        result.map_err(Error::TxApply)
    }

    fn get_abci_validator_updates<F, V>(
        &self,
        is_genesis: bool,
        // Generic over the validator conversion from our type to tendermint's,
        // because we're using domain types in InitChain, but FinalizeBlock is
        // shimmed with a different old type. The joy...
        mut validator_conv: F,
    ) -> namada::state::StorageResult<Vec<V>>
    where
        F: FnMut(common::PublicKey, i64) -> V,
    {
        use namada::ledger::pos::namada_proof_of_stake;

        let (current_epoch, _gas) = self.wl_storage.storage.get_current_epoch();
        let pos_params =
            namada_proof_of_stake::storage::read_pos_params(&self.wl_storage)
                .expect("Could not find the PoS parameters");

        let validator_set_update_fn = if is_genesis {
            namada_proof_of_stake::genesis_validator_set_tendermint
        } else {
            namada_proof_of_stake::validator_set_update::validator_set_update_tendermint
        };

        validator_set_update_fn(
            &self.wl_storage,
            &pos_params,
            current_epoch,
            |update| {
                let (consensus_key, power) = match update {
                    ValidatorSetUpdate::Consensus(ConsensusValidator {
                        consensus_key,
                        bonded_stake,
                    }) => {
                        let power: i64 = into_tm_voting_power(
                            pos_params.tm_votes_per_token,
                            bonded_stake,
                        );
                        (consensus_key, power)
                    }
                    ValidatorSetUpdate::Deactivated(consensus_key) => {
                        // Any validators that have been dropped from the
                        // consensus set must have voting power set to 0 to
                        // remove them from the consensus set
                        let power = 0_i64;
                        (consensus_key, power)
                    }
                };
                validator_conv(consensus_key, power)
            },
        )
    }

    /// Retrieves the [`BlockHeight`] that is currently being decided.
    #[inline]
    pub fn get_current_decision_height(&self) -> BlockHeight {
        self.wl_storage.get_current_decision_height()
    }

    /// Check if we are at a given [`BlockHeight`] offset, `height_offset`,
    /// within the current epoch.
    pub fn is_deciding_offset_within_epoch(&self, height_offset: u64) -> bool {
        self.wl_storage
            .is_deciding_offset_within_epoch(height_offset)
    }
}

/// for the shell
#[cfg(test)]
mod test_utils {
    use std::ops::{Deref, DerefMut};
    use std::path::PathBuf;

    use data_encoding::HEXUPPER;
    use namada::ledger::parameters::{EpochDuration, Parameters};
    use namada::proof_of_stake::parameters::PosParams;
    use namada::proof_of_stake::storage::validator_consensus_key_handle;
    use namada::state::mockdb::MockDB;
    use namada::state::{
        LastBlock, Sha256Hasher, StorageWrite, EPOCH_SWITCH_BLOCKS_DELAY,
    };
    use namada::tendermint::abci::types::VoteInfo;
    use namada::token::conversion::update_allowed_conversions;
    use namada::tx::data::{Fee, TxType, WrapperTx};
    use namada::tx::{Code, Data};
    use namada::types::address;
    use namada::types::chain::ChainId;
    use namada::types::ethereum_events::Uint;
    use namada::types::hash::Hash;
    use namada::types::keccak::KeccakHash;
    use namada::types::key::*;
    use namada::types::storage::{BlockHash, Epoch, Header};
    use namada::types::time::{DateTimeUtc, DurationSecs};
    use tempfile::tempdir;
    use tokio::sync::mpsc::{Sender, UnboundedReceiver};

    use super::*;
    use crate::config::ethereum_bridge::ledger::ORACLE_CHANNEL_BUFFER_SIZE;
    use crate::facade::tendermint;
    use crate::facade::tendermint::abci::types::Misbehavior;
    use crate::facade::tendermint_proto::google::protobuf::Timestamp;
    use crate::facade::tendermint_proto::v0_37::abci::{
        RequestPrepareProposal, RequestProcessProposal,
    };
    use crate::node::ledger::shell::token::DenominatedAmount;
    use crate::node::ledger::shims::abcipp_shim_types;
    use crate::node::ledger::shims::abcipp_shim_types::shim::request::{
        FinalizeBlock, ProcessedTx,
    };
    use crate::node::ledger::storage::{PersistentDB, PersistentStorageHasher};

    #[derive(Error, Debug)]
    pub enum TestError {
        #[error("Proposal rejected with tx results: {0:?}")]
        #[allow(dead_code)]
        RejectProposal(Vec<ProcessedTx>),
    }

    /// Gets the absolute path to root directory
    pub fn top_level_directory() -> PathBuf {
        let mut current_path = std::env::current_dir()
            .expect("Current directory should exist")
            .canonicalize()
            .expect("Current directory should exist");
        while current_path.file_name().unwrap() != "apps" {
            current_path.pop();
        }
        current_path.pop();
        current_path
    }

    /// Generate a random public/private keypair
    #[inline]
    pub(super) fn gen_keypair() -> common::SecretKey {
        gen_ed25519_keypair()
    }

    /// Generate a random ed25519 public/private keypair
    pub(super) fn gen_ed25519_keypair() -> common::SecretKey {
        use rand::prelude::ThreadRng;
        use rand::thread_rng;

        let mut rng: ThreadRng = thread_rng();
        ed25519::SigScheme::generate(&mut rng).try_to_sk().unwrap()
    }

    /// Generate a random secp256k1 public/private keypair
    pub(super) fn gen_secp256k1_keypair() -> common::SecretKey {
        use rand::prelude::ThreadRng;
        use rand::thread_rng;

        let mut rng: ThreadRng = thread_rng();
        secp256k1::SigScheme::generate(&mut rng)
            .try_to_sk()
            .unwrap()
    }

    /// Invalidate a valid signature `sig`.
    pub(super) fn invalidate_signature(
        sig: common::Signature,
    ) -> common::Signature {
        match sig {
            common::Signature::Ed25519(ed25519::Signature(ref sig)) => {
                let mut sig_bytes = sig.to_bytes();
                sig_bytes[0] = sig_bytes[0].wrapping_add(1);
                common::Signature::Ed25519(ed25519::Signature(sig_bytes.into()))
            }
            common::Signature::Secp256k1(secp256k1::Signature(
                ref sig,
                ref recovery_id,
            )) => {
                let mut sig_bytes = sig.to_vec();
                let recovery_id_bytes = recovery_id.to_byte();
                sig_bytes[0] = sig_bytes[0].wrapping_add(1);
                let bytes: [u8; 65] =
                    [sig_bytes.as_slice(), &[recovery_id_bytes]]
                        .concat()
                        .try_into()
                        .unwrap();
                common::Signature::Secp256k1((&bytes).try_into().unwrap())
            }
        }
    }

    /// Get the default bridge pool vext bytes to be signed.
    pub fn get_bp_bytes_to_sign() -> KeccakHash {
        use namada::types::keccak::{Hasher, Keccak};

        let root = [0; 32];
        let nonce = Uint::from(0).to_bytes();

        let mut output = [0u8; 32];
        let mut hasher = Keccak::v256();
        hasher.update(&root);
        hasher.update(&nonce);
        hasher.finalize(&mut output);

        KeccakHash(output)
    }

    /// A wrapper around the shell that implements
    /// Drop so as to clean up the files that it
    /// generates. Also allows illegal state
    /// modifications for testing purposes
    pub(super) struct TestShell {
        pub shell: Shell<MockDB, Sha256Hasher>,
    }

    impl Deref for TestShell {
        type Target = Shell<MockDB, Sha256Hasher>;

        fn deref(&self) -> &Self::Target {
            &self.shell
        }
    }

    impl DerefMut for TestShell {
        fn deref_mut(&mut self) -> &mut Self::Target {
            &mut self.shell
        }
    }

    #[derive(Clone)]
    /// Helper for testing process proposal which has very different
    /// input types depending on whether the ABCI++ feature is on or not.
    pub struct ProcessProposal {
        pub txs: Vec<Vec<u8>>,
    }

    impl TestShell {
        /// Returns a new shell with
        ///    - A broadcast receiver, which will receive any protocol txs sent
        ///      by the shell.
        ///    - A sender that can send Ethereum events into the ledger, mocking
        ///      the Ethereum fullnode process
        ///    - A receiver for control commands sent by the shell to the
        ///      Ethereum oracle
        pub fn new_at_height<H: Into<BlockHeight>>(
            height: H,
        ) -> (
            Self,
            UnboundedReceiver<Vec<u8>>,
            Sender<EthereumEvent>,
            Receiver<oracle::control::Command>,
        ) {
            let (sender, receiver) = tokio::sync::mpsc::unbounded_channel();
            let (eth_sender, eth_receiver) =
                tokio::sync::mpsc::channel(ORACLE_CHANNEL_BUFFER_SIZE);
            let (_, last_processed_block_receiver) =
                last_processed_block::channel();
            let (control_sender, control_receiver) = oracle::control::channel();
            let eth_oracle = EthereumOracleChannels::new(
                eth_receiver,
                control_sender,
                last_processed_block_receiver,
            );
            let base_dir = tempdir().unwrap().as_ref().canonicalize().unwrap();
            let vp_wasm_compilation_cache = 50 * 1024 * 1024; // 50 kiB
            let tx_wasm_compilation_cache = 50 * 1024 * 1024; // 50 kiB
            let mut shell = Shell::<MockDB, Sha256Hasher>::new(
                config::Ledger::new(
                    base_dir,
                    Default::default(),
                    TendermintMode::Validator,
                ),
                top_level_directory().join("wasm"),
                sender,
                Some(eth_oracle),
                None,
                vp_wasm_compilation_cache,
                tx_wasm_compilation_cache,
            );
            shell.wl_storage.storage.block.height = height.into();
            (Self { shell }, receiver, eth_sender, control_receiver)
        }

        /// Same as [`TestShell::new_at_height`], but returns a shell at block
        /// height 0.
        #[inline]
        #[allow(dead_code)]
        pub fn new() -> (
            Self,
            UnboundedReceiver<Vec<u8>>,
            Sender<EthereumEvent>,
            Receiver<oracle::control::Command>,
        ) {
            Self::new_at_height(BlockHeight(1))
        }

        /// Forward a InitChain request and expect a success
        pub fn init_chain(
            &mut self,
            req: request::InitChain,
            num_validators: u64,
        ) {
            self.shell
                .init_chain(req, num_validators)
                .expect("Test shell failed to initialize");
        }

        /// Forward a ProcessProposal request and extract the relevant
        /// response data to return
        pub fn process_proposal(
            &self,
            req: ProcessProposal,
        ) -> std::result::Result<Vec<ProcessedTx>, TestError> {
            let (resp, tx_results) =
                self.shell.process_proposal(RequestProcessProposal {
                    txs: req
                        .txs
                        .clone()
                        .into_iter()
                        .map(prost::bytes::Bytes::from)
                        .collect(),
                    proposer_address: HEXUPPER
                        .decode(
                            crate::wallet::defaults::validator_keypair()
                                .to_public()
                                .tm_raw_hash()
                                .as_bytes(),
                        )
                        .unwrap()
                        .into(),
                    ..Default::default()
                });
            let results = tx_results
                .into_iter()
                .zip(req.txs.into_iter())
                .map(|(res, tx_bytes)| ProcessedTx {
                    result: res,
                    tx: tx_bytes.into(),
                })
                .collect();
            if resp != tendermint::abci::response::ProcessProposal::Accept {
                Err(TestError::RejectProposal(results))
            } else {
                Ok(results)
            }
        }

        /// Forward a FinalizeBlock request return a vector of
        /// the events created for each transaction
        pub fn finalize_block(
            &mut self,
            req: FinalizeBlock,
        ) -> Result<Vec<Event>> {
            match self.shell.finalize_block(req) {
                Ok(resp) => Ok(resp.events),
                Err(err) => Err(err),
            }
        }

        /// Forward a PrepareProposal request
        pub fn prepare_proposal(
            &self,
            mut req: RequestPrepareProposal,
        ) -> abcipp_shim_types::shim::response::PrepareProposal {
            req.proposer_address = HEXUPPER
                .decode(
                    crate::wallet::defaults::validator_keypair()
                        .to_public()
                        .tm_raw_hash()
                        .as_bytes(),
                )
                .unwrap()
                .into();
            self.shell.prepare_proposal(req)
        }

        /// Add a wrapper tx to the queue of txs to be decrypted
        /// in the current block proposal. Takes the length of the encoded
        /// wrapper as parameter.
        #[cfg(test)]
        pub fn enqueue_tx(&mut self, tx: Tx, inner_tx_gas: Gas) {
            self.shell.wl_storage.storage.tx_queue.push(TxInQueue {
                tx,
                gas: inner_tx_gas,
            });
        }

        /// Start a counter for the next epoch in `num_blocks`.
        pub fn start_new_epoch_in(&mut self, num_blocks: u64) {
            self.wl_storage.storage.next_epoch_min_start_height =
                self.wl_storage.storage.get_last_block_height() + num_blocks;
            self.wl_storage.storage.next_epoch_min_start_time =
                DateTimeUtc::now();
        }

        /// Simultaneously call the `FinalizeBlock` and
        /// `Commit` handlers.
        pub fn finalize_and_commit(&mut self, req: Option<FinalizeBlock>) {
            let mut req = req.unwrap_or_default();
            req.header.time = DateTimeUtc::now();
            self.finalize_block(req).expect("Test failed");
            self.commit();
        }

        /// Immediately change to the next epoch.
        pub fn start_new_epoch(&mut self, req: Option<FinalizeBlock>) -> Epoch {
            self.start_new_epoch_in(1);

            let next_epoch_min_start_height =
                self.wl_storage.storage.next_epoch_min_start_height;
            if let Some(LastBlock { height, .. }) =
                self.wl_storage.storage.last_block.as_mut()
            {
                *height = next_epoch_min_start_height;
            }
            self.finalize_and_commit(req.clone());

            for _i in 0..EPOCH_SWITCH_BLOCKS_DELAY {
                self.finalize_and_commit(req.clone());
            }
            self.wl_storage.storage.get_current_epoch().0
        }
    }

    /// Config parameters to set up a test shell.
    pub struct SetupCfg<H> {
        /// The last committed block height.
        pub last_height: H,
        /// The number of validators to configure
        // in `InitChain`.
        pub num_validators: u64,
        /// Whether to enable the Ethereum oracle or not.
        pub enable_ethereum_oracle: bool,
    }

    impl<H: Default> Default for SetupCfg<H> {
        fn default() -> Self {
            Self {
                last_height: H::default(),
                num_validators: 1,
                enable_ethereum_oracle: true,
            }
        }
    }

    /// Start a new test shell and initialize it. Returns the shell paired with
    /// a broadcast receiver, which will receives any protocol txs sent by the
    /// shell.
    pub(super) fn setup_with_cfg<H: Into<BlockHeight>>(
        SetupCfg {
            last_height,
            num_validators,
            enable_ethereum_oracle,
        }: SetupCfg<H>,
    ) -> (
        TestShell,
        UnboundedReceiver<Vec<u8>>,
        Sender<EthereumEvent>,
        Receiver<oracle::control::Command>,
    ) {
        let (mut test, receiver, eth_sender, control_receiver) =
            TestShell::new_at_height(last_height);
        if !enable_ethereum_oracle {
            if let ShellMode::Validator { eth_oracle, .. } = &mut test.mode {
                // drop the eth oracle event receiver
                _ = eth_oracle.take();
            }
        }
        let req = request::InitChain {
            time: Timestamp {
                seconds: 0,
                nanos: 0,
            }
            .try_into()
            .unwrap(),
            chain_id: ChainId::default().to_string(),
            consensus_params: tendermint::consensus::params::Params {
                block: tendermint::block::Size {
                    max_bytes: 0,
                    max_gas: 0,
                    time_iota_ms: 0,
                },
                evidence: tendermint::evidence::Params {
                    max_age_num_blocks: 0,
                    max_age_duration: tendermint::evidence::Duration(
                        core::time::Duration::MAX,
                    ),
                    max_bytes: 0,
                },
                validator: tendermint::consensus::params::ValidatorParams {
                    pub_key_types: vec![],
                },
                version: None,
                abci: tendermint::consensus::params::AbciParams {
                    vote_extensions_enable_height: None,
                },
            },
            validators: vec![],
            app_state_bytes: vec![].into(),
            initial_height: 0_u32.into(),
        };
        test.init_chain(req, num_validators);
        test.wl_storage.commit_block().expect("Test failed");
        (test, receiver, eth_sender, control_receiver)
    }

    /// Same as [`setup_at_height`], but returns a shell at the given block
    /// height, with a single validator.
    #[inline]
    pub(super) fn setup_at_height<H: Into<BlockHeight>>(
        last_height: H,
    ) -> (
        TestShell,
        UnboundedReceiver<Vec<u8>>,
        Sender<EthereumEvent>,
        Receiver<oracle::control::Command>,
    ) {
        let last_height = last_height.into();
        setup_with_cfg(SetupCfg {
            last_height,
            ..Default::default()
        })
    }

    /// Same as [`setup_with_cfg`], but returns a shell at block height 0,
    /// with a single validator.
    #[inline]
    pub(super) fn setup() -> (
        TestShell,
        UnboundedReceiver<Vec<u8>>,
        Sender<EthereumEvent>,
        Receiver<oracle::control::Command>,
    ) {
        setup_with_cfg(SetupCfg::<u64>::default())
    }

    /// This is just to be used in testing. It is not
    /// a meaningful default.
    impl Default for FinalizeBlock {
        fn default() -> Self {
            FinalizeBlock {
                hash: BlockHash([0u8; 32]),
                header: Header {
                    hash: Hash([0; 32]),
                    time: DateTimeUtc::now(),
                    next_validators_hash: Hash([0; 32]),
                },
                byzantine_validators: vec![],
                txs: vec![],
                proposer_address: HEXUPPER
                    .decode(
                        crate::wallet::defaults::validator_keypair()
                            .to_public()
                            .tm_raw_hash()
                            .as_bytes(),
                    )
                    .unwrap(),
                votes: vec![],
            }
        }
    }

    /// Set the Ethereum bridge to be inactive
    pub(super) fn deactivate_bridge(shell: &mut TestShell) {
        use namada::eth_bridge::storage::active_key;
        use namada::eth_bridge::storage::eth_bridge_queries::EthBridgeStatus;
        shell
            .wl_storage
            .write_bytes(
                &active_key(),
                EthBridgeStatus::Disabled.serialize_to_vec(),
            )
            .expect("Test failed");
    }

    /// We test that on shell shutdown, the tx queue gets persisted in a DB, and
    /// on startup it is read successfully
    #[test]
    fn test_tx_queue_persistence() {
        let base_dir = tempdir().unwrap().as_ref().canonicalize().unwrap();
        // we have to use RocksDB for this test
        let (sender, _) = tokio::sync::mpsc::unbounded_channel();
        let (_, eth_receiver) =
            tokio::sync::mpsc::channel(ORACLE_CHANNEL_BUFFER_SIZE);
        let (control_sender, _) = oracle::control::channel();
        let (_, last_processed_block_receiver) =
            last_processed_block::channel();
        let eth_oracle = EthereumOracleChannels::new(
            eth_receiver,
            control_sender,
            last_processed_block_receiver,
        );
        let vp_wasm_compilation_cache = 50 * 1024 * 1024; // 50 kiB
        let tx_wasm_compilation_cache = 50 * 1024 * 1024; // 50 kiB
        let native_token = address::nam();
        let mut shell = Shell::<PersistentDB, PersistentStorageHasher>::new(
            config::Ledger::new(
                base_dir.clone(),
                Default::default(),
                TendermintMode::Validator,
            ),
            top_level_directory().join("wasm"),
            sender.clone(),
            Some(eth_oracle),
            None,
            vp_wasm_compilation_cache,
            tx_wasm_compilation_cache,
        );
        shell
            .wl_storage
            .storage
            .begin_block(BlockHash::default(), BlockHeight(1))
            .expect("begin_block failed");
        let keypair = gen_keypair();
        // enqueue a wrapper tx
        let mut wrapper =
            Tx::from_type(TxType::Wrapper(Box::new(WrapperTx::new(
                Fee {
                    amount_per_gas_unit: DenominatedAmount::native(0.into()),
                    token: native_token,
                },
                keypair.ref_to(),
                Epoch(0),
                300_000.into(),
                None,
            ))));
        wrapper.header.chain_id = shell.chain_id.clone();
        wrapper.set_code(Code::new("wasm_code".as_bytes().to_owned(), None));
        wrapper.set_data(Data::new("transaction data".as_bytes().to_owned()));

        shell.wl_storage.storage.tx_queue.push(TxInQueue {
            tx: wrapper,
            gas: u64::MAX.into(),
        });
        // Artificially increase the block height so that chain
        // will read the new block when restarted
        shell
            .wl_storage
            .storage
            .block
            .pred_epochs
            .new_epoch(BlockHeight(1));
        // initialize parameter storage
        let params = Parameters {
            max_tx_bytes: 1024 * 1024,
            epoch_duration: EpochDuration {
                min_num_of_blocks: 1,
                min_duration: DurationSecs(3600),
            },
            max_expected_time_per_block: DurationSecs(3600),
            max_proposal_bytes: Default::default(),
            max_block_gas: 100,
            vp_whitelist: vec![],
            tx_whitelist: vec![],
            implicit_vp_code_hash: Default::default(),
            epochs_per_year: 365,
            max_signatures_per_transaction: 10,
            staked_ratio: Default::default(),
            pos_inflation_amount: Default::default(),
            fee_unshielding_gas_limit: 0,
            fee_unshielding_descriptions_limit: 0,
            minimum_gas_price: Default::default(),
        };
        parameters::init_storage(&params, &mut shell.wl_storage)
            .expect("Test failed");
        // make wl_storage to update conversion for a new epoch
        let token_params = token::Parameters {
            max_reward_rate: Default::default(),
            kd_gain_nom: Default::default(),
            kp_gain_nom: Default::default(),
            locked_ratio_target: Default::default(),
        };
        // Insert a map assigning random addresses to each token alias.
        // Needed for storage but not for this test.
        for (token, _) in address::tokens() {
            let addr = address::gen_deterministic_established_address(token);
            token::write_params(&token_params, &mut shell.wl_storage, &addr)
                .unwrap();
            shell
                .wl_storage
                .write(
                    &token::storage_key::minted_balance_key(&addr),
                    token::Amount::zero(),
                )
                .unwrap();
            shell
                .wl_storage
                .storage
                .conversion_state
                .tokens
                .insert(token.to_string(), addr);
        }
        shell.wl_storage.storage.conversion_state.tokens.insert(
            "nam".to_string(),
            shell.wl_storage.storage.native_token.clone(),
        );
        let addr = shell.wl_storage.storage.native_token.clone();
        token::write_params(&token_params, &mut shell.wl_storage, &addr)
            .unwrap();
        // final adjustments so that updating allowed conversions doesn't panic
        // with divide by zero
        shell
            .wl_storage
            .write(
                &token::storage_key::minted_balance_key(
                    &shell.wl_storage.storage.native_token.clone(),
                ),
                token::Amount::zero(),
            )
            .unwrap();
        shell.wl_storage.storage.conversion_state.normed_inflation = Some(1);
        update_allowed_conversions(&mut shell.wl_storage)
            .expect("update conversions failed");
        shell.wl_storage.commit_block().expect("commit failed");

        // Drop the shell
        std::mem::drop(shell);
        let (_, eth_receiver) =
            tokio::sync::mpsc::channel(ORACLE_CHANNEL_BUFFER_SIZE);
        let (control_sender, _) = oracle::control::channel();
        let (_, last_processed_block_receiver) =
            last_processed_block::channel();
        let eth_oracle = EthereumOracleChannels::new(
            eth_receiver,
            control_sender,
            last_processed_block_receiver,
        );
        // Reboot the shell and check that the queue was restored from DB
        let shell = Shell::<PersistentDB, PersistentStorageHasher>::new(
            config::Ledger::new(
                base_dir,
                Default::default(),
                TendermintMode::Validator,
            ),
            top_level_directory().join("wasm"),
            sender,
            Some(eth_oracle),
            None,
            vp_wasm_compilation_cache,
            tx_wasm_compilation_cache,
        );
        assert!(!shell.wl_storage.storage.tx_queue.is_empty());
    }

    pub(super) fn get_pkh_from_address<S>(
        storage: &S,
        params: &PosParams,
        address: Address,
        epoch: Epoch,
    ) -> [u8; 20]
    where
        S: StorageRead,
    {
        let ck = validator_consensus_key_handle(&address)
            .get(storage, epoch, params)
            .unwrap()
            .unwrap();
        let hash_string = tm_consensus_key_raw_hash(&ck);
        let decoded = HEXUPPER.decode(hash_string.as_bytes()).unwrap();
        TryFrom::try_from(decoded).unwrap()
    }

    pub(super) fn next_block_for_inflation(
        shell: &mut TestShell,
        proposer_address: Vec<u8>,
        votes: Vec<VoteInfo>,
        byzantine_validators: Option<Vec<Misbehavior>>,
    ) {
        // Let the header time be always ahead of the next epoch min start time
        let header = Header {
            time: shell
                .wl_storage
                .storage
                .next_epoch_min_start_time
                .next_second(),
            ..Default::default()
        };
        let mut req = FinalizeBlock {
            header,
            proposer_address,
            votes,
            ..Default::default()
        };
        if let Some(byz_vals) = byzantine_validators {
            req.byzantine_validators = byz_vals;
        }
        shell.finalize_block(req).unwrap();
        shell.commit();
    }
}

#[cfg(test)]
mod shell_tests {
    use namada::core::ledger::replay_protection;
    use namada::token::read_denom;
    use namada::tx::data::protocol::{ProtocolTx, ProtocolTxType};
    use namada::tx::data::{Fee, WrapperTx};
    use namada::tx::{
        Code, Data, Section, SignableEthMessage, Signature, Signed, Tx,
    };
    use namada::types::ethereum_events::EthereumEvent;
    use namada::types::key::RefTo;
    use namada::types::storage::{BlockHeight, Epoch};
    use namada::vote_ext::{
        bridge_pool_roots, ethereum_events, ethereum_tx_data_variants,
    };
    use namada::{parameters, token};

    use super::*;
    use crate::node::ledger::shell::test_utils;
    use crate::node::ledger::shell::token::DenominatedAmount;
    use crate::wallet;

    const GAS_LIMIT_MULTIPLIER: u64 = 100_000;

    /// Check that the shell broadcasts validator set updates,
    /// even when the Ethereum oracle is not running (e.g.
    /// because the bridge is disabled).
    #[tokio::test]
    async fn test_broadcast_valset_upd_inspite_oracle_off() {
        // this height should result in a validator set
        // update being broadcasted
        let (mut shell, mut broadcaster_rx, _, _) =
            test_utils::setup_with_cfg(test_utils::SetupCfg {
                last_height: 1,
                enable_ethereum_oracle: false,
                ..Default::default()
            });

        // broadcast validator set update
        shell.broadcast_protocol_txs();

        // check data inside tx - it should be a validator set update
        // signed at epoch 0
        let signed_valset_upd = loop {
            // attempt to receive validator set update
            let serialized_tx = tokio::time::timeout(
                std::time::Duration::from_secs(1),
                async { broadcaster_rx.recv().await.unwrap() },
            )
            .await
            .unwrap();
            let tx = Tx::try_from(&serialized_tx[..]).unwrap();

            match ethereum_tx_data_variants::ValSetUpdateVext::try_from(&tx) {
                Ok(signed_valset_upd) => break signed_valset_upd,
                Err(_) => continue,
            }
        };

        assert_eq!(signed_valset_upd.data.signing_epoch, Epoch(0));
    }

    /// Check that broadcasting expired Ethereum events works
    /// as expected.
    #[test]
    fn test_commit_broadcasts_expired_eth_events() {
        let (mut shell, mut broadcaster_rx, _, _) =
            test_utils::setup_at_height(5);

        // push expired events to queue
        let ethereum_event_0 = EthereumEvent::TransfersToNamada {
            nonce: 0u64.into(),
            transfers: vec![],
        };
        let ethereum_event_1 = EthereumEvent::TransfersToNamada {
            nonce: 1u64.into(),
            transfers: vec![],
        };
        shell
            .wl_storage
            .storage
            .expired_txs_queue
            .push(ExpiredTx::EthereumEvent(ethereum_event_0.clone()));
        shell
            .wl_storage
            .storage
            .expired_txs_queue
            .push(ExpiredTx::EthereumEvent(ethereum_event_1.clone()));

        // broadcast them
        shell.broadcast_expired_txs();

        // attempt to receive vote extension tx aggregating
        // all expired events
        let serialized_tx = broadcaster_rx.blocking_recv().unwrap();
        let tx = Tx::try_from(&serialized_tx[..]).unwrap();

        // check data inside tx
        let vote_extension =
            ethereum_tx_data_variants::EthEventsVext::try_from(&tx).unwrap();
        assert_eq!(
            vote_extension.data.ethereum_events,
            vec![ethereum_event_0, ethereum_event_1]
        );
    }

    /// Test that Ethereum events with outdated nonces are
    /// not validated by `CheckTx`.
    #[test]
    fn test_outdated_nonce_mempool_validate() {
        use namada::types::storage::InnerEthEventsQueue;

        const LAST_HEIGHT: BlockHeight = BlockHeight(3);

        let (mut shell, _recv, _, _) = test_utils::setup_at_height(LAST_HEIGHT);
        shell
            .wl_storage
            .storage
            .eth_events_queue
            // sent transfers to namada nonce to 5
            .transfers_to_namada = InnerEthEventsQueue::new_at(5.into());

        let (protocol_key, _) = wallet::defaults::validator_keys();

        // only bad events
        {
            let ethereum_event = EthereumEvent::TransfersToNamada {
                nonce: 3u64.into(),
                transfers: vec![],
            };
            let ext = {
                let ext = ethereum_events::Vext {
                    validator_addr: wallet::defaults::validator_address(),
                    block_height: LAST_HEIGHT,
                    ethereum_events: vec![ethereum_event],
                }
                .sign(&protocol_key);
                assert!(ext.verify(&protocol_key.ref_to()).is_ok());
                ext
            };
            let tx = EthereumTxData::EthEventsVext(ext.into())
                .sign(&protocol_key, shell.chain_id.clone())
                .to_bytes();
            let rsp = shell.mempool_validate(&tx, Default::default());
            assert!(
                rsp.code != ResultCode::Ok.into(),
                "Validation should have failed"
            );
        }

        // at least one good event
        {
            let e1 = EthereumEvent::TransfersToNamada {
                nonce: 3u64.into(),
                transfers: vec![],
            };
            let e2 = EthereumEvent::TransfersToNamada {
                nonce: 5u64.into(),
                transfers: vec![],
            };
            let ext = {
                let ext = ethereum_events::Vext {
                    validator_addr: wallet::defaults::validator_address(),
                    block_height: LAST_HEIGHT,
                    ethereum_events: vec![e1, e2],
                }
                .sign(&protocol_key);
                assert!(ext.verify(&protocol_key.ref_to()).is_ok());
                ext
            };
            let tx = EthereumTxData::EthEventsVext(ext.into())
                .sign(&protocol_key, shell.chain_id.clone())
                .to_bytes();
            let rsp = shell.mempool_validate(&tx, Default::default());
            assert!(
                rsp.code == ResultCode::Ok.into(),
                "Validation should have passed"
            );
        }
    }

    /// Test that we do not include protocol txs in the mempool,
    /// voting on ethereum events or signing bridge pool roots
    /// and nonces if the bridge is inactive.
    #[test]
    fn test_mempool_filter_protocol_txs_bridge_inactive() {
        let (mut shell, _, _, _) = test_utils::setup_at_height(3);
        test_utils::deactivate_bridge(&mut shell);
        let address = shell
            .mode
            .get_validator_address()
            .expect("Test failed")
            .clone();
        let protocol_key = shell.mode.get_protocol_key().expect("Test failed");
        let ethereum_event = EthereumEvent::TransfersToNamada {
            nonce: 0u64.into(),
            transfers: vec![],
        };
        let eth_vext = EthereumTxData::EthEventsVext(
            ethereum_events::Vext {
                validator_addr: address.clone(),
                block_height: shell.wl_storage.storage.get_last_block_height(),
                ethereum_events: vec![ethereum_event],
            }
            .sign(protocol_key)
            .into(),
        )
        .sign(protocol_key, shell.chain_id.clone())
        .to_bytes();

        let to_sign = test_utils::get_bp_bytes_to_sign();
        let hot_key = shell.mode.get_eth_bridge_keypair().expect("Test failed");
        let sig = Signed::<_, SignableEthMessage>::new(hot_key, to_sign).sig;
        let bp_vext = EthereumTxData::BridgePoolVext(
            bridge_pool_roots::Vext {
                block_height: shell.wl_storage.storage.get_last_block_height(),
                validator_addr: address,
                sig,
            }
            .sign(protocol_key),
        )
        .sign(protocol_key, shell.chain_id.clone())
        .to_bytes();
        let txs_to_validate = [
            (eth_vext, "Incorrectly validated eth events vext"),
            (bp_vext, "Incorrectly validated bp roots vext"),
        ];
        for (tx_bytes, err_msg) in txs_to_validate {
            let rsp = shell.mempool_validate(&tx_bytes, Default::default());
            assert!(
                rsp.code == ResultCode::InvalidVoteExtension.into(),
                "{err_msg}"
            );
        }
    }

    /// Test if Ethereum events validation behaves as expected,
    /// considering honest validators.
    #[test]
    fn test_mempool_eth_events_vext_normal_op() {
        const LAST_HEIGHT: BlockHeight = BlockHeight(3);

        let (shell, _recv, _, _) = test_utils::setup_at_height(LAST_HEIGHT);

        let (protocol_key, _) = wallet::defaults::validator_keys();
        let validator_addr = wallet::defaults::validator_address();

        let ethereum_event = EthereumEvent::TransfersToNamada {
            nonce: 0u64.into(),
            transfers: vec![],
        };
        let ext = {
            let ext = ethereum_events::Vext {
                validator_addr,
                block_height: LAST_HEIGHT,
                ethereum_events: vec![ethereum_event],
            }
            .sign(&protocol_key);
            assert!(ext.verify(&protocol_key.ref_to()).is_ok());
            ext
        };
        let tx = EthereumTxData::EthEventsVext(ext.into())
            .sign(&protocol_key, shell.chain_id.clone())
            .to_bytes();
        let rsp = shell.mempool_validate(&tx, Default::default());
        assert_eq!(rsp.code, 0.into());
    }

    /// Test if Ethereum events validation fails, if the underlying
    /// protocol transaction type is different from the vote extension
    /// contained in the transaction's data field.
    #[test]
    fn test_mempool_eth_events_vext_data_mismatch() {
        const LAST_HEIGHT: BlockHeight = BlockHeight(3);

        let (shell, _recv, _, _) = test_utils::setup_at_height(LAST_HEIGHT);

        let (protocol_key, _) = wallet::defaults::validator_keys();
        let validator_addr = wallet::defaults::validator_address();

        let ethereum_event = EthereumEvent::TransfersToNamada {
            nonce: 0u64.into(),
            transfers: vec![],
        };
        let ext = {
            let ext = ethereum_events::Vext {
                validator_addr,
                block_height: LAST_HEIGHT,
                ethereum_events: vec![ethereum_event],
            }
            .sign(&protocol_key);
            assert!(ext.verify(&protocol_key.ref_to()).is_ok());
            ext
        };
        let tx = {
            let mut tx =
                Tx::from_type(TxType::Protocol(Box::new(ProtocolTx {
                    pk: protocol_key.ref_to(),
                    tx: ProtocolTxType::BridgePoolVext,
                })));
            // invalid tx type, it doesn't match the
            // tx type declared in the header
            tx.set_data(Data::new(ext.serialize_to_vec()));
            tx.add_section(Section::Signature(Signature::new(
                tx.sechashes(),
                [(0, protocol_key)].into_iter().collect(),
                None,
            )));
            tx
        }
        .to_bytes();
        let rsp = shell.mempool_validate(&tx, Default::default());
        assert_eq!(rsp.code, ResultCode::InvalidVoteExtension.into());
    }

    /// Mempool validation must reject unsigned wrappers
    #[test]
    fn test_missing_signature() {
        let (shell, _recv, _, _) = test_utils::setup();

        let keypair = super::test_utils::gen_keypair();

        let mut unsigned_wrapper =
            Tx::from_type(TxType::Wrapper(Box::new(WrapperTx::new(
                Fee {
                    amount_per_gas_unit: DenominatedAmount::native(
                        token::Amount::from_uint(100, 0)
                            .expect("This can't fail"),
                    ),
                    token: shell.wl_storage.storage.native_token.clone(),
                },
                keypair.ref_to(),
                Epoch(0),
                Default::default(),
                None,
            ))));
        unsigned_wrapper.header.chain_id = shell.chain_id.clone();
        unsigned_wrapper
            .set_code(Code::new("wasm_code".as_bytes().to_owned(), None));
        unsigned_wrapper
            .set_data(Data::new("transaction data".as_bytes().to_owned()));

        let mut result = shell.mempool_validate(
            unsigned_wrapper.to_bytes().as_ref(),
            MempoolTxType::NewTransaction,
        );
        assert_eq!(result.code, ResultCode::InvalidSig.into());
        result = shell.mempool_validate(
            unsigned_wrapper.to_bytes().as_ref(),
            MempoolTxType::RecheckTransaction,
        );
        assert_eq!(result.code, ResultCode::InvalidSig.into());
    }

    /// Mempool validation must reject wrappers with an invalid signature
    #[test]
    fn test_invalid_signature() {
        let (shell, _recv, _, _) = test_utils::setup();

        let keypair = super::test_utils::gen_keypair();

        let mut invalid_wrapper =
            Tx::from_type(TxType::Wrapper(Box::new(WrapperTx::new(
                Fee {
                    amount_per_gas_unit: DenominatedAmount::native(
                        token::Amount::from_uint(100, 0)
                            .expect("This can't fail"),
                    ),
                    token: shell.wl_storage.storage.native_token.clone(),
                },
                keypair.ref_to(),
                Epoch(0),
                Default::default(),
                None,
            ))));
        invalid_wrapper.header.chain_id = shell.chain_id.clone();
        invalid_wrapper
            .set_code(Code::new("wasm_code".as_bytes().to_owned(), None));
        invalid_wrapper
            .set_data(Data::new("transaction data".as_bytes().to_owned()));
        invalid_wrapper.add_section(Section::Signature(Signature::new(
            invalid_wrapper.sechashes(),
            [(0, keypair)].into_iter().collect(),
            None,
        )));

        // we mount a malleability attack to try and remove the fee
        let mut new_wrapper =
            invalid_wrapper.header().wrapper().expect("Test failed");
        new_wrapper.fee.amount_per_gas_unit =
            DenominatedAmount::native(0.into());
        invalid_wrapper.update_header(TxType::Wrapper(Box::new(new_wrapper)));

        let mut result = shell.mempool_validate(
            invalid_wrapper.to_bytes().as_ref(),
            MempoolTxType::NewTransaction,
        );
        assert_eq!(result.code, ResultCode::InvalidSig.into());
        result = shell.mempool_validate(
            invalid_wrapper.to_bytes().as_ref(),
            MempoolTxType::RecheckTransaction,
        );
        assert_eq!(result.code, ResultCode::InvalidSig.into());
    }

    /// Mempool validation must reject non-wrapper txs
    #[test]
    fn test_wrong_tx_type() {
        let (shell, _recv, _, _) = test_utils::setup();

        let mut tx = Tx::new(shell.chain_id.clone(), None);
        tx.add_code("wasm_code".as_bytes().to_owned(), None);

        let result = shell.mempool_validate(
            tx.to_bytes().as_ref(),
            MempoolTxType::NewTransaction,
        );
        assert_eq!(result.code, ResultCode::InvalidTx.into());
        assert_eq!(
            result.log,
            "Mempool validation failed: Raw transactions cannot be accepted \
             into the mempool"
        )
    }

    /// Mempool validation must reject already applied wrapper and decrypted
    /// transactions
    #[test]
    fn test_replay_attack() {
        let (mut shell, _recv, _, _) = test_utils::setup();

        let keypair = super::test_utils::gen_keypair();

        let mut wrapper =
            Tx::from_type(TxType::Wrapper(Box::new(WrapperTx::new(
                Fee {
                    amount_per_gas_unit: DenominatedAmount::native(
                        token::Amount::from_uint(100, 0)
                            .expect("This can't fail"),
                    ),
                    token: shell.wl_storage.storage.native_token.clone(),
                },
                keypair.ref_to(),
                Epoch(0),
                GAS_LIMIT_MULTIPLIER.into(),
                None,
            ))));
        wrapper.header.chain_id = shell.chain_id.clone();
        wrapper.set_code(Code::new("wasm_code".as_bytes().to_owned(), None));
        wrapper.set_data(Data::new("transaction data".as_bytes().to_owned()));
        wrapper.add_section(Section::Signature(Signature::new(
            wrapper.sechashes(),
            [(0, keypair)].into_iter().collect(),
            None,
        )));

        // Write wrapper hash to storage
        let mut batch = namada::state::testing::TestStorage::batch();
        let wrapper_hash = wrapper.header_hash();
        let wrapper_hash_key = replay_protection::last_key(&wrapper_hash);
        shell
            .wl_storage
            .storage
            .write_replay_protection_entry(&mut batch, &wrapper_hash_key)
            .expect("Test failed");

        // Try wrapper tx replay attack
        let result = shell.mempool_validate(
            wrapper.to_bytes().as_ref(),
            MempoolTxType::NewTransaction,
        );
        assert_eq!(result.code, ResultCode::ReplayTx.into());
        assert_eq!(
            result.log,
            format!(
                "Mempool validation failed: Wrapper transaction hash {} \
                 already in storage, replay attempt",
                wrapper_hash
            )
        );

        let result = shell.mempool_validate(
            wrapper.to_bytes().as_ref(),
            MempoolTxType::RecheckTransaction,
        );
        assert_eq!(result.code, ResultCode::ReplayTx.into());
        assert_eq!(
            result.log,
            format!(
                "Mempool validation failed: Wrapper transaction hash {} \
                 already in storage, replay attempt",
                wrapper_hash
            )
        );

        let inner_tx_hash = wrapper.raw_header_hash();
        // Write inner hash in storage
        let inner_hash_key = replay_protection::last_key(&inner_tx_hash);
        shell
            .wl_storage
            .storage
            .write_replay_protection_entry(&mut batch, &inner_hash_key)
            .expect("Test failed");

        // Try inner tx replay attack
        let result = shell.mempool_validate(
            wrapper.to_bytes().as_ref(),
            MempoolTxType::NewTransaction,
        );
        assert_eq!(result.code, ResultCode::ReplayTx.into());
        assert_eq!(
            result.log,
            format!(
                "Mempool validation failed: Inner transaction hash {} already \
                 in storage, replay attempt",
                inner_tx_hash
            )
        );

        let result = shell.mempool_validate(
            wrapper.to_bytes().as_ref(),
            MempoolTxType::RecheckTransaction,
        );
        assert_eq!(result.code, ResultCode::ReplayTx.into());
        assert_eq!(
            result.log,
            format!(
                "Mempool validation failed: Inner transaction hash {} already \
                 in storage, replay attempt",
                inner_tx_hash
            )
        )
    }

    /// Check that a transaction with a wrong chain id gets discarded
    #[test]
    fn test_wrong_chain_id() {
        let (shell, _recv, _, _) = test_utils::setup();

        let keypair = super::test_utils::gen_keypair();

        let wrong_chain_id = ChainId("Wrong chain id".to_string());
        let mut tx = Tx::new(wrong_chain_id.clone(), None);
        tx.add_code("wasm_code".as_bytes().to_owned(), None)
            .add_data("transaction data".as_bytes().to_owned())
            .sign_wrapper(keypair);

        let result = shell.mempool_validate(
            tx.to_bytes().as_ref(),
            MempoolTxType::NewTransaction,
        );
        assert_eq!(result.code, ResultCode::InvalidChainId.into());
        assert_eq!(
            result.log,
            format!(
                "Mempool validation failed: Tx carries a wrong chain id: \
                 expected {}, found {}",
                shell.chain_id, wrong_chain_id
            )
        )
    }

    /// Check that an expired transaction gets rejected
    #[test]
    fn test_expired_tx() {
        let (shell, _recv, _, _) = test_utils::setup();

        let keypair = super::test_utils::gen_keypair();

        let mut tx =
            Tx::new(shell.chain_id.clone(), Some(DateTimeUtc::default()));
        tx.add_code("wasm_code".as_bytes().to_owned(), None)
            .add_data("transaction data".as_bytes().to_owned())
            .sign_wrapper(keypair);

        let result = shell.mempool_validate(
            tx.to_bytes().as_ref(),
            MempoolTxType::NewTransaction,
        );
        assert_eq!(result.code, ResultCode::ExpiredTx.into());
    }

    /// Check that a tx requiring more gas than the block limit gets rejected
    #[test]
    fn test_exceeding_max_block_gas_tx() {
        let (shell, _recv, _, _) = test_utils::setup();

        let block_gas_limit =
            parameters::get_max_block_gas(&shell.wl_storage).unwrap();
        let keypair = super::test_utils::gen_keypair();

        let mut wrapper =
            Tx::from_type(TxType::Wrapper(Box::new(WrapperTx::new(
                Fee {
                    amount_per_gas_unit: DenominatedAmount::native(100.into()),
                    token: shell.wl_storage.storage.native_token.clone(),
                },
                keypair.ref_to(),
                Epoch(0),
                (block_gas_limit + 1).into(),
                None,
            ))));
        wrapper.header.chain_id = shell.chain_id.clone();
        wrapper.set_code(Code::new("wasm_code".as_bytes().to_owned(), None));
        wrapper.set_data(Data::new("transaction data".as_bytes().to_owned()));
        wrapper.add_section(Section::Signature(Signature::new(
            wrapper.sechashes(),
            [(0, keypair)].into_iter().collect(),
            None,
        )));

        let result = shell.mempool_validate(
            wrapper.to_bytes().as_ref(),
            MempoolTxType::NewTransaction,
        );
        assert_eq!(result.code, ResultCode::AllocationError.into());
    }

    // Check that a tx requiring more gas than its limit gets rejected
    #[test]
    fn test_exceeding_gas_limit_tx() {
        let (shell, _recv, _, _) = test_utils::setup();
        let keypair = super::test_utils::gen_keypair();

        let mut wrapper =
            Tx::from_type(TxType::Wrapper(Box::new(WrapperTx::new(
                Fee {
                    amount_per_gas_unit: DenominatedAmount::native(100.into()),
                    token: shell.wl_storage.storage.native_token.clone(),
                },
                keypair.ref_to(),
                Epoch(0),
                0.into(),
                None,
            ))));
        wrapper.header.chain_id = shell.chain_id.clone();
        wrapper.set_code(Code::new("wasm_code".as_bytes().to_owned(), None));
        wrapper.set_data(Data::new("transaction data".as_bytes().to_owned()));
        wrapper.add_section(Section::Signature(Signature::new(
            wrapper.sechashes(),
            [(0, keypair)].into_iter().collect(),
            None,
        )));

        let result = shell.mempool_validate(
            wrapper.to_bytes().as_ref(),
            MempoolTxType::NewTransaction,
        );
        assert_eq!(result.code, ResultCode::TxGasLimit.into());
    }

    // Check that a wrapper using a non-whitelisted token for fee payment is
    // rejected
    #[test]
    fn test_fee_non_whitelisted_token() {
        let (shell, _recv, _, _) = test_utils::setup();
        let apfel_denom = read_denom(&shell.wl_storage, &address::apfel())
            .expect("unable to read denomination from storage")
            .expect("unable to find denomination of apfels");

        let mut wrapper =
            Tx::from_type(TxType::Wrapper(Box::new(WrapperTx::new(
                Fee {
                    amount_per_gas_unit: DenominatedAmount::new(
                        100.into(),
                        apfel_denom,
                    ),
                    token: address::apfel(),
                },
                crate::wallet::defaults::albert_keypair().ref_to(),
                Epoch(0),
                GAS_LIMIT_MULTIPLIER.into(),
                None,
            ))));
        wrapper.header.chain_id = shell.chain_id.clone();
        wrapper.set_code(Code::new("wasm_code".as_bytes().to_owned(), None));
        wrapper.set_data(Data::new("transaction data".as_bytes().to_owned()));
        wrapper.add_section(Section::Signature(Signature::new(
            wrapper.sechashes(),
            [(0, crate::wallet::defaults::albert_keypair())]
                .into_iter()
                .collect(),
            None,
        )));

        let result = shell.mempool_validate(
            wrapper.to_bytes().as_ref(),
            MempoolTxType::NewTransaction,
        );
        assert_eq!(result.code, ResultCode::FeeError.into());
    }

    // Check that a wrapper setting a fee amount lower than the minimum required
    // is rejected
    #[test]
    fn test_fee_wrong_minimum_amount() {
        let (shell, _recv, _, _) = test_utils::setup();

        let mut wrapper =
            Tx::from_type(TxType::Wrapper(Box::new(WrapperTx::new(
                Fee {
                    amount_per_gas_unit: DenominatedAmount::native(0.into()),
                    token: shell.wl_storage.storage.native_token.clone(),
                },
                crate::wallet::defaults::albert_keypair().ref_to(),
                Epoch(0),
                GAS_LIMIT_MULTIPLIER.into(),
                None,
            ))));
        wrapper.header.chain_id = shell.chain_id.clone();
        wrapper.set_code(Code::new("wasm_code".as_bytes().to_owned(), None));
        wrapper.set_data(Data::new("transaction data".as_bytes().to_owned()));
        wrapper.add_section(Section::Signature(Signature::new(
            wrapper.sechashes(),
            [(0, crate::wallet::defaults::albert_keypair())]
                .into_iter()
                .collect(),
            None,
        )));

        let result = shell.mempool_validate(
            wrapper.to_bytes().as_ref(),
            MempoolTxType::NewTransaction,
        );
        assert_eq!(result.code, ResultCode::FeeError.into());
    }

    // Check that a wrapper transactions whose fees cannot be paid is rejected
    #[test]
    fn test_insufficient_balance_for_fee() {
        let (shell, _recv, _, _) = test_utils::setup();

        let mut wrapper =
            Tx::from_type(TxType::Wrapper(Box::new(WrapperTx::new(
                Fee {
                    amount_per_gas_unit: DenominatedAmount::native(
                        1_000_000_000.into(),
                    ),
                    token: shell.wl_storage.storage.native_token.clone(),
                },
                crate::wallet::defaults::albert_keypair().ref_to(),
                Epoch(0),
                150_000.into(),
                None,
            ))));
        wrapper.header.chain_id = shell.chain_id.clone();
        wrapper.set_code(Code::new("wasm_code".as_bytes().to_owned(), None));
        wrapper.set_data(Data::new("transaction data".as_bytes().to_owned()));
        wrapper.add_section(Section::Signature(Signature::new(
            wrapper.sechashes(),
            [(0, crate::wallet::defaults::albert_keypair())]
                .into_iter()
                .collect(),
            None,
        )));

        let result = shell.mempool_validate(
            wrapper.to_bytes().as_ref(),
            MempoolTxType::NewTransaction,
        );
        assert_eq!(result.code, ResultCode::FeeError.into());
    }

    // Check that a fee overflow in the wrapper transaction is rejected
    #[test]
    fn test_wrapper_fee_overflow() {
        let (shell, _recv, _, _) = test_utils::setup();

        let mut wrapper =
            Tx::from_type(TxType::Wrapper(Box::new(WrapperTx::new(
                Fee {
                    amount_per_gas_unit: DenominatedAmount::native(
                        token::Amount::max(),
                    ),
                    token: shell.wl_storage.storage.native_token.clone(),
                },
                crate::wallet::defaults::albert_keypair().ref_to(),
                Epoch(0),
                GAS_LIMIT_MULTIPLIER.into(),
                None,
            ))));
        wrapper.header.chain_id = shell.chain_id.clone();
        wrapper.set_code(Code::new("wasm_code".as_bytes().to_owned(), None));
        wrapper.set_data(Data::new("transaction data".as_bytes().to_owned()));
        wrapper.add_section(Section::Signature(Signature::new(
            wrapper.sechashes(),
            [(0, crate::wallet::defaults::albert_keypair())]
                .into_iter()
                .collect(),
            None,
        )));

        let result = shell.mempool_validate(
            wrapper.to_bytes().as_ref(),
            MempoolTxType::NewTransaction,
        );
        assert_eq!(result.code, ResultCode::FeeError.into());
    }

    /// Test max tx bytes parameter in CheckTx
    #[test]
    fn test_max_tx_bytes_check_tx() {
        let (shell, _recv, _, _) = test_utils::setup();

        let max_tx_bytes: u32 = {
            let key = parameters::storage::get_max_tx_bytes_key();
            shell
                .wl_storage
                .read(&key)
                .expect("Failed to read from storage")
                .expect("Max tx bytes should have been written to storage")
        };

        let new_tx = |size: u32| {
            let keypair = super::test_utils::gen_keypair();
            let mut wrapper =
                Tx::from_type(TxType::Wrapper(Box::new(WrapperTx::new(
                    Fee {
                        amount_per_gas_unit: DenominatedAmount::native(
                            100.into(),
                        ),
                        token: shell.wl_storage.storage.native_token.clone(),
                    },
                    keypair.ref_to(),
                    Epoch(0),
                    GAS_LIMIT_MULTIPLIER.into(),
                    None,
                ))));
            wrapper.header.chain_id = shell.chain_id.clone();
            wrapper
                .set_code(Code::new("wasm_code".as_bytes().to_owned(), None));
            wrapper.set_data(Data::new(vec![0; size as usize]));
            wrapper.add_section(Section::Signature(Signature::new(
                wrapper.sechashes(),
                [(0, keypair)].into_iter().collect(),
                None,
            )));
            wrapper
        };

        // test a small tx
        let result = shell.mempool_validate(
            new_tx(50).to_bytes().as_ref(),
            MempoolTxType::NewTransaction,
        );
        assert!(result.code != ResultCode::TooLarge.into());

        // max tx bytes + 1, on the other hand, is not
        let result = shell.mempool_validate(
            new_tx(max_tx_bytes + 1).to_bytes().as_ref(),
            MempoolTxType::NewTransaction,
        );
        assert_eq!(result.code, ResultCode::TooLarge.into());
    }
}<|MERGE_RESOLUTION|>--- conflicted
+++ resolved
@@ -32,14 +32,9 @@
 use borsh_ext::BorshSerializeExt;
 use masp_primitives::transaction::Transaction;
 use namada::core::hints;
-<<<<<<< HEAD
-use namada::core::ledger::eth_bridge;
-pub use namada::core::types::transaction::ResultCode;
-use namada::eth_bridge::protocol::validation::bridge_pool_roots::validate_bp_roots_vext;
-use namada::eth_bridge::protocol::validation::ethereum_events::validate_eth_events_vext;
-use namada::eth_bridge::protocol::validation::validator_set_update::validate_valset_upd_vext;
-=======
->>>>>>> 21eddeaa
+use namada::ethereum_bridge::protocol::validation::bridge_pool_roots::validate_bp_roots_vext;
+use namada::ethereum_bridge::protocol::validation::ethereum_events::validate_eth_events_vext;
+use namada::ethereum_bridge::protocol::validation::validator_set_update::validate_valset_upd_vext;
 use namada::ledger::events::log::EventLog;
 use namada::ledger::events::Event;
 use namada::ledger::gas::{Gas, TxGasMeter};
@@ -1152,20 +1147,11 @@
                         response,
                         ethereum_tx_data_variants::EthEventsVext::try_from(&tx),
                     );
-<<<<<<< HEAD
                     if let Err(err) = validate_eth_events_vext(
                         &self.wl_storage,
-                        &ext,
+                        &ext.0,
                         self.wl_storage.storage.get_last_block_height(),
                     ) {
-=======
-                    if let Err(err) = self
-                        .validate_eth_events_vext_and_get_it_back(
-                            ext.0,
-                            self.wl_storage.storage.get_last_block_height(),
-                        )
-                    {
->>>>>>> 21eddeaa
                         response.code = ResultCode::InvalidVoteExtension.into();
                         response.log = format!(
                             "{INVALID_MSG}: Invalid Ethereum events vote \
@@ -1183,20 +1169,11 @@
                             &tx
                         ),
                     );
-<<<<<<< HEAD
                     if let Err(err) = validate_bp_roots_vext(
                         &self.wl_storage,
-                        &ext,
+                        &ext.0,
                         self.wl_storage.storage.get_last_block_height(),
                     ) {
-=======
-                    if let Err(err) = self
-                        .validate_bp_roots_vext_and_get_it_back(
-                            ext.0,
-                            self.wl_storage.storage.get_last_block_height(),
-                        )
-                    {
->>>>>>> 21eddeaa
                         response.code = ResultCode::InvalidVoteExtension.into();
                         response.log = format!(
                             "{INVALID_MSG}: Invalid Bridge pool roots vote \
