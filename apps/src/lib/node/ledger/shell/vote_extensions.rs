//! Extend Tendermint votes with Ethereum bridge logic.

pub mod bridge_pool_vext;
pub mod eth_events;
pub mod val_set_update;

<<<<<<< HEAD
use namada::eth_bridge::protocol::transactions::bridge_pool_roots::sign_bridge_pool_root;
use namada::eth_bridge::protocol::transactions::ethereum_events::sign_ethereum_events;
use namada::eth_bridge::protocol::transactions::validator_set_update::sign_validator_set_update;
pub use namada::eth_bridge::protocol::validation::VoteExtensionError;
use namada::proto::Signed;
use namada::types::transaction::protocol::EthereumTxData;
use namada::types::vote_extensions::{
    bridge_pool_roots, ethereum_events, validator_set_update, VoteExtension,
=======
use namada::tx::{SignableEthMessage, Signed};
use namada::types::keccak::keccak_hash;
use namada::vote_ext::{
    bridge_pool_roots, ethereum_events, validator_set_update, EthereumTxData,
    VoteExtension,
>>>>>>> 21eddeaa
};
use namada_sdk::eth_bridge::EthBridgeQueries;

use super::*;
use crate::node::ledger::shims::abcipp_shim_types::shim::TxBytes;

/// Message to be passed to `.expect()` calls in this module.
const VALIDATOR_EXPECT_MSG: &str = "Only validators receive this method call.";

impl<D, H> Shell<D, H>
where
    D: DB + for<'iter> DBIter<'iter> + Sync + 'static,
    H: StorageHasher + Sync + 'static,
{
    /// Creates the data to be added to a vote extension.
    ///
    /// INVARIANT: This method must be stateless.
    #[inline]
    pub fn craft_extension(&mut self) -> VoteExtension {
        VoteExtension {
            ethereum_events: self.extend_vote_with_ethereum_events(),
            bridge_pool_root: self
                .extend_vote_with_bp_roots()
                .map(namada::vote_ext::bridge_pool_roots::SignedVext),
            validator_set_update: self.extend_vote_with_valset_update(),
        }
    }

    /// Extend PreCommit votes with [`ethereum_events::Vext`] instances.
    #[inline]
    pub fn extend_vote_with_ethereum_events(
        &mut self,
    ) -> Option<Signed<ethereum_events::Vext>> {
        let events = self.new_ethereum_events();
        self.sign_ethereum_events(events)
    }

    /// Sign the given Ethereum events, and return the associated
    /// vote extension protocol transaction.
    pub fn sign_ethereum_events(
        &self,
        ethereum_events: Vec<EthereumEvent>,
    ) -> Option<Signed<ethereum_events::Vext>> {
        let validator_addr = self
            .mode
            .get_validator_address()
            .expect(VALIDATOR_EXPECT_MSG);
        let protocol_key = match &self.mode {
            ShellMode::Validator { data, .. } => &data.keys.protocol_keypair,
            _ => unreachable!("{VALIDATOR_EXPECT_MSG}"),
        };
        sign_ethereum_events(
            &self.wl_storage,
            validator_addr,
            protocol_key,
            ethereum_events,
        )
    }

    /// Extend PreCommit votes with [`bridge_pool_roots::Vext`] instances.
    pub fn extend_vote_with_bp_roots(
        &self,
    ) -> Option<Signed<bridge_pool_roots::Vext>> {
        let validator_addr = self
            .mode
            .get_validator_address()
            .expect(VALIDATOR_EXPECT_MSG);
        let eth_hot_key = self
            .mode
            .get_eth_bridge_keypair()
            .expect(VALIDATOR_EXPECT_MSG);
        let protocol_key = match &self.mode {
            ShellMode::Validator { data, .. } => &data.keys.protocol_keypair,
            _ => unreachable!("{VALIDATOR_EXPECT_MSG}"),
        };
<<<<<<< HEAD
        sign_bridge_pool_root(
            &self.wl_storage,
            validator_addr,
            eth_hot_key,
            protocol_key,
        )
=======
        let protocol_key =
            self.mode.get_protocol_key().expect(VALIDATOR_EXPECT_MSG);
        Some(ext.sign(protocol_key).0)
>>>>>>> 21eddeaa
    }

    /// Extend PreCommit votes with [`validator_set_update::Vext`]
    /// instances.
    pub fn extend_vote_with_valset_update(
        &self,
    ) -> Option<validator_set_update::SignedVext> {
        let validator_addr = self
            .mode
            .get_validator_address()
            .expect(VALIDATOR_EXPECT_MSG);
        let eth_hot_key = self
            .mode
            .get_eth_bridge_keypair()
            .expect("{VALIDATOR_EXPECT_MSG}");
        sign_validator_set_update(&self.wl_storage, validator_addr, eth_hot_key)
    }

    /// Given a slice of [`TxBytes`], return an iterator over the
    /// ones we could deserialize to vote extension protocol txs.
    pub fn deserialize_vote_extensions<'shell>(
        &'shell self,
        txs: &'shell [TxBytes],
    ) -> impl Iterator<Item = TxBytes> + 'shell {
        txs.iter().filter_map(move |tx_bytes| {
            let tx = match Tx::try_from(tx_bytes.as_ref()) {
                Ok(tx) => tx,
                Err(err) => {
                    tracing::warn!(
                        ?err,
                        "Failed to deserialize tx in \
                         deserialize_vote_extensions"
                    );
                    return None;
                }
            };
            match (&tx).try_into().ok()? {
                EthereumTxData::BridgePoolVext(_) => Some(tx_bytes.clone()),
                EthereumTxData::EthEventsVext(ext) => {
                    // NB: only propose events with at least
                    // one valid nonce
                    ext.data
                        .ethereum_events
                        .iter()
                        .any(|event| {
                            self.wl_storage
                                .ethbridge_queries()
                                .validate_eth_event_nonce(event)
                        })
                        .then(|| tx_bytes.clone())
                }
                EthereumTxData::ValSetUpdateVext(ext) => {
                    // only include non-stale validator set updates
                    // in block proposals. it might be sitting long
                    // enough in the mempool for it to no longer be
                    // relevant to propose (e.g. a proof was constructed
                    // before this validator set update got a chance
                    // to be decided). unfortunately, we won't be able
                    // to remove it from the mempool this way, but it
                    // will eventually be evicted, getting replaced
                    // by newer txs.
                    (!self
                        .wl_storage
                        .ethbridge_queries()
                        .valset_upd_seen(ext.data.signing_epoch.next()))
                    .then(|| tx_bytes.clone())
                }
                _ => None,
            }
        })
    }
}

/// Yields an iterator over the protocol transactions
/// in a [`VoteExtension`].
pub fn iter_protocol_txs(
    ext: VoteExtension,
) -> impl Iterator<Item = EthereumTxData> {
    let VoteExtension {
        ethereum_events,
        bridge_pool_root,
        validator_set_update,
    } = ext;
    [
        ethereum_events.map(|e| {
            EthereumTxData::EthEventsVext(
                namada::vote_ext::ethereum_events::SignedVext(e),
            )
        }),
        bridge_pool_root.map(EthereumTxData::BridgePoolVext),
        validator_set_update.map(EthereumTxData::ValSetUpdateVext),
    ]
    .into_iter()
    .flatten()
}<|MERGE_RESOLUTION|>--- conflicted
+++ resolved
@@ -4,22 +4,15 @@
 pub mod eth_events;
 pub mod val_set_update;
 
-<<<<<<< HEAD
-use namada::eth_bridge::protocol::transactions::bridge_pool_roots::sign_bridge_pool_root;
-use namada::eth_bridge::protocol::transactions::ethereum_events::sign_ethereum_events;
-use namada::eth_bridge::protocol::transactions::validator_set_update::sign_validator_set_update;
-pub use namada::eth_bridge::protocol::validation::VoteExtensionError;
-use namada::proto::Signed;
-use namada::types::transaction::protocol::EthereumTxData;
-use namada::types::vote_extensions::{
-    bridge_pool_roots, ethereum_events, validator_set_update, VoteExtension,
-=======
-use namada::tx::{SignableEthMessage, Signed};
+use namada::ethereum_bridge::protocol::transactions::bridge_pool_roots::sign_bridge_pool_root;
+use namada::ethereum_bridge::protocol::transactions::ethereum_events::sign_ethereum_events;
+use namada::ethereum_bridge::protocol::transactions::validator_set_update::sign_validator_set_update;
+pub use namada::ethereum_bridge::protocol::validation::VoteExtensionError;
+use namada::tx::Signed;
 use namada::types::keccak::keccak_hash;
 use namada::vote_ext::{
     bridge_pool_roots, ethereum_events, validator_set_update, EthereumTxData,
     VoteExtension,
->>>>>>> 21eddeaa
 };
 use namada_sdk::eth_bridge::EthBridgeQueries;
 
@@ -95,18 +88,12 @@
             ShellMode::Validator { data, .. } => &data.keys.protocol_keypair,
             _ => unreachable!("{VALIDATOR_EXPECT_MSG}"),
         };
-<<<<<<< HEAD
         sign_bridge_pool_root(
             &self.wl_storage,
             validator_addr,
             eth_hot_key,
             protocol_key,
         )
-=======
-        let protocol_key =
-            self.mode.get_protocol_key().expect(VALIDATOR_EXPECT_MSG);
-        Some(ext.sign(protocol_key).0)
->>>>>>> 21eddeaa
     }
 
     /// Extend PreCommit votes with [`validator_set_update::Vext`]
