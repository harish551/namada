//! Proof-of-Stake storage keys and storage integration.

use namada_core::ledger::storage_api::collections::{lazy_map, lazy_vec};
use namada_core::types::address::Address;
use namada_core::types::storage::{DbKeySeg, Epoch, Key, KeySeg};

use super::ADDRESS;
use crate::epoched::LAZY_MAP_SUB_KEY;
pub use crate::types::*; // TODO: not sure why this needs to be public

const PARAMS_STORAGE_KEY: &str = "params";
const VALIDATOR_ADDRESSES_KEY: &str = "validator_addresses";
#[allow(missing_docs)]
pub const VALIDATOR_STORAGE_PREFIX: &str = "validator";
const VALIDATOR_ADDRESS_RAW_HASH: &str = "address_raw_hash";
const VALIDATOR_CONSENSUS_KEY_STORAGE_KEY: &str = "consensus_key";
const VALIDATOR_STATE_STORAGE_KEY: &str = "state";
const VALIDATOR_DELTAS_STORAGE_KEY: &str = "deltas";
const VALIDATOR_COMMISSION_RATE_STORAGE_KEY: &str = "commission_rate";
const VALIDATOR_MAX_COMMISSION_CHANGE_STORAGE_KEY: &str =
    "max_commission_rate_change";
const VALIDATOR_SELF_REWARDS_PRODUCT_KEY: &str = "validator_rewards_product";
const VALIDATOR_DELEGATION_REWARDS_PRODUCT_KEY: &str =
    "delegation_rewards_product";
const VALIDATOR_LAST_KNOWN_PRODUCT_EPOCH_KEY: &str =
    "last_known_rewards_product_epoch";
const SLASHES_PREFIX: &str = "slash";
const ENQUEUED_SLASHES_KEY: &str = "enqueued_slashes";
const VALIDATOR_LAST_SLASH_EPOCH: &str = "last_slash_epoch";
const BOND_STORAGE_KEY: &str = "bond";
const UNBOND_STORAGE_KEY: &str = "unbond";
<<<<<<< HEAD
const GLOBAL_BOND_STORAGE_KEY: &str = "global_bonds";
const GLOBAL_UNBOND_STORAGE_KEY: &str = "global_unbonds";
=======
const VALIDATOR_TOTAL_BONDED_STORAGE_KEY: &str = "total_bonded";
>>>>>>> fdeaf23f
const VALIDATOR_TOTAL_UNBONDED_STORAGE_KEY: &str = "total_unbonded";
const VALIDATOR_SETS_STORAGE_PREFIX: &str = "validator_sets";
const CONSENSUS_VALIDATOR_SET_STORAGE_KEY: &str = "consensus";
const BELOW_CAPACITY_VALIDATOR_SET_STORAGE_KEY: &str = "below_capacity";
const TOTAL_DELTAS_STORAGE_KEY: &str = "total_deltas";
const VALIDATOR_SET_POSITIONS_KEY: &str = "validator_set_positions";
const CONSENSUS_KEYS: &str = "consensus_keys";
const LAST_BLOCK_PROPOSER_STORAGE_KEY: &str = "last_block_proposer";
const CONSENSUS_VALIDATOR_SET_ACCUMULATOR_STORAGE_KEY: &str =
    "validator_rewards_accumulator";

/// Is the given key a PoS storage key?
pub fn is_pos_key(key: &Key) -> bool {
    match &key.segments.get(0) {
        Some(DbKeySeg::AddressSeg(addr)) => addr == &ADDRESS,
        _ => false,
    }
}

/// Storage key for PoS parameters.
pub fn params_key() -> Key {
    Key::from(ADDRESS.to_db_key())
        .push(&PARAMS_STORAGE_KEY.to_owned())
        .expect("Cannot obtain a storage key")
}

/// Is storage key for PoS parameters?
pub fn is_params_key(key: &Key) -> bool {
    matches!(&key.segments[..], [DbKeySeg::AddressSeg(addr), DbKeySeg::StringSeg(key)] if addr == &ADDRESS && key == PARAMS_STORAGE_KEY)
}

/// Storage key prefix for validator data.
fn validator_prefix(validator: &Address) -> Key {
    Key::from(ADDRESS.to_db_key())
        .push(&VALIDATOR_STORAGE_PREFIX.to_owned())
        .expect("Cannot obtain a storage key")
        .push(&validator.to_db_key())
        .expect("Cannot obtain a storage key")
}

/// Storage key for validator's address raw hash for look-up from raw hash of an
/// address to address.
pub fn validator_address_raw_hash_key(raw_hash: impl AsRef<str>) -> Key {
    let raw_hash = raw_hash.as_ref().to_owned();
    Key::from(ADDRESS.to_db_key())
        .push(&VALIDATOR_ADDRESS_RAW_HASH.to_owned())
        .expect("Cannot obtain a storage key")
        .push(&raw_hash)
        .expect("Cannot obtain a storage key")
}

/// Is storage key for validator's address raw hash?
pub fn is_validator_address_raw_hash_key(key: &Key) -> Option<&str> {
    match &key.segments[..] {
        [
            DbKeySeg::AddressSeg(addr),
            DbKeySeg::StringSeg(prefix),
            DbKeySeg::StringSeg(raw_hash),
        ] if addr == &ADDRESS && prefix == VALIDATOR_ADDRESS_RAW_HASH => {
            Some(raw_hash)
        }
        _ => None,
    }
}

/// Storage key for validator's consensus key.
pub fn validator_consensus_key_key(validator: &Address) -> Key {
    validator_prefix(validator)
        .push(&VALIDATOR_CONSENSUS_KEY_STORAGE_KEY.to_owned())
        .expect("Cannot obtain a storage key")
}

/// Is storage key for validator's consensus key?
pub fn is_validator_consensus_key_key(key: &Key) -> Option<&Address> {
    match &key.segments[..] {
        [
            DbKeySeg::AddressSeg(addr),
            DbKeySeg::StringSeg(prefix),
            DbKeySeg::AddressSeg(validator),
            DbKeySeg::StringSeg(key),
        ] if addr == &ADDRESS
            && prefix == VALIDATOR_STORAGE_PREFIX
            && key == VALIDATOR_CONSENSUS_KEY_STORAGE_KEY =>
        {
            Some(validator)
        }
        _ => None,
    }
}

/// Storage key for validator's commission rate.
pub fn validator_commission_rate_key(validator: &Address) -> Key {
    validator_prefix(validator)
        .push(&VALIDATOR_COMMISSION_RATE_STORAGE_KEY.to_owned())
        .expect("Cannot obtain a storage key")
}

/// Is storage key for validator's commissionr ate?
pub fn is_validator_commission_rate_key(key: &Key) -> Option<&Address> {
    match &key.segments[..] {
        [
            DbKeySeg::AddressSeg(addr),
            DbKeySeg::StringSeg(prefix),
            DbKeySeg::AddressSeg(validator),
            DbKeySeg::StringSeg(key),
        ] if addr == &ADDRESS
            && prefix == VALIDATOR_STORAGE_PREFIX
            && key == VALIDATOR_COMMISSION_RATE_STORAGE_KEY =>
        {
            Some(validator)
        }
        _ => None,
    }
}

/// Storage key for validator's maximum commission rate change per epoch.
pub fn validator_max_commission_rate_change_key(validator: &Address) -> Key {
    validator_prefix(validator)
        .push(&VALIDATOR_MAX_COMMISSION_CHANGE_STORAGE_KEY.to_owned())
        .expect("Cannot obtain a storage key")
}

/// Is storage key for validator's maximum commission rate change per epoch?
pub fn is_validator_max_commission_rate_change_key(
    key: &Key,
) -> Option<&Address> {
    match &key.segments[..] {
        [
            DbKeySeg::AddressSeg(addr),
            DbKeySeg::StringSeg(prefix),
            DbKeySeg::AddressSeg(validator),
            DbKeySeg::StringSeg(key),
        ] if addr == &ADDRESS
            && prefix == VALIDATOR_STORAGE_PREFIX
            && key == VALIDATOR_MAX_COMMISSION_CHANGE_STORAGE_KEY =>
        {
            Some(validator)
        }
        _ => None,
    }
}

/// Storage key for validator's self rewards products.
pub fn validator_self_rewards_product_key(validator: &Address) -> Key {
    validator_prefix(validator)
        .push(&VALIDATOR_SELF_REWARDS_PRODUCT_KEY.to_owned())
        .expect("Cannot obtain a storage key")
}

/// Is storage key for validator's self rewards products?
pub fn is_validator_self_rewards_product_key(key: &Key) -> Option<&Address> {
    match &key.segments[..] {
        [
            DbKeySeg::AddressSeg(addr),
            DbKeySeg::StringSeg(prefix),
            DbKeySeg::AddressSeg(validator),
            DbKeySeg::StringSeg(key),
        ] if addr == &ADDRESS
            && prefix == VALIDATOR_STORAGE_PREFIX
            && key == VALIDATOR_SELF_REWARDS_PRODUCT_KEY =>
        {
            Some(validator)
        }
        _ => None,
    }
}

/// Storage key for validator's delegation rewards products.
pub fn validator_delegation_rewards_product_key(validator: &Address) -> Key {
    validator_prefix(validator)
        .push(&VALIDATOR_DELEGATION_REWARDS_PRODUCT_KEY.to_owned())
        .expect("Cannot obtain a storage key")
}

/// Is storage key for validator's delegation rewards products?
pub fn is_validator_delegation_rewards_product_key(
    key: &Key,
) -> Option<&Address> {
    match &key.segments[..] {
        [
            DbKeySeg::AddressSeg(addr),
            DbKeySeg::StringSeg(prefix),
            DbKeySeg::AddressSeg(validator),
            DbKeySeg::StringSeg(key),
        ] if addr == &ADDRESS
            && prefix == VALIDATOR_STORAGE_PREFIX
            && key == VALIDATOR_DELEGATION_REWARDS_PRODUCT_KEY =>
        {
            Some(validator)
        }
        _ => None,
    }
}

/// Storage key for validator's last known rewards product epoch.
pub fn validator_last_known_product_epoch_key(validator: &Address) -> Key {
    validator_prefix(validator)
        .push(&VALIDATOR_LAST_KNOWN_PRODUCT_EPOCH_KEY.to_owned())
        .expect("Cannot obtain a storage key")
}

/// Is storage key for validator's last known rewards product epoch?
pub fn is_validator_last_known_product_epoch_key(
    key: &Key,
) -> Option<&Address> {
    match &key.segments[..] {
        [
            DbKeySeg::AddressSeg(addr),
            DbKeySeg::StringSeg(prefix),
            DbKeySeg::AddressSeg(validator),
            DbKeySeg::StringSeg(key),
        ] if addr == &ADDRESS
            && prefix == VALIDATOR_STORAGE_PREFIX
            && key == VALIDATOR_LAST_KNOWN_PRODUCT_EPOCH_KEY =>
        {
            Some(validator)
        }
        _ => None,
    }
}

/// Storage key for validator's consensus key.
pub fn validator_state_key(validator: &Address) -> Key {
    validator_prefix(validator)
        .push(&VALIDATOR_STATE_STORAGE_KEY.to_owned())
        .expect("Cannot obtain a storage key")
}

/// Is storage key for validator's state?
pub fn is_validator_state_key(key: &Key) -> Option<(&Address, Epoch)> {
    match &key.segments[..] {
        [
            DbKeySeg::AddressSeg(addr),
            DbKeySeg::StringSeg(prefix),
            DbKeySeg::AddressSeg(validator),
            DbKeySeg::StringSeg(key),
            DbKeySeg::StringSeg(lazy_map),
            DbKeySeg::StringSeg(data),
            DbKeySeg::StringSeg(epoch),
        ] if addr == &ADDRESS
            && prefix == VALIDATOR_STORAGE_PREFIX
            && key == VALIDATOR_STATE_STORAGE_KEY
            && lazy_map == LAZY_MAP_SUB_KEY
            && data == lazy_map::DATA_SUBKEY =>
        {
            let epoch = Epoch::parse(epoch.clone())
                .expect("Should be able to parse the epoch");
            Some((validator, epoch))
        }
        _ => None,
    }
}

/// Storage key for validator's deltas.
pub fn validator_deltas_key(validator: &Address) -> Key {
    validator_prefix(validator)
        .push(&VALIDATOR_DELTAS_STORAGE_KEY.to_owned())
        .expect("Cannot obtain a storage key")
}

/// Is storage key for validator's total deltas?
pub fn is_validator_deltas_key(key: &Key) -> Option<&Address> {
    match &key.segments[..] {
        [
            DbKeySeg::AddressSeg(addr),
            DbKeySeg::StringSeg(prefix),
            DbKeySeg::AddressSeg(validator),
            DbKeySeg::StringSeg(key),
            DbKeySeg::StringSeg(lazy_map),
            DbKeySeg::StringSeg(data),
            DbKeySeg::StringSeg(_epoch),
        ] if addr == &ADDRESS
            && prefix == VALIDATOR_STORAGE_PREFIX
            && key == VALIDATOR_DELTAS_STORAGE_KEY
            && lazy_map == LAZY_MAP_SUB_KEY
            && data == lazy_map::DATA_SUBKEY =>
        {
            Some(validator)
        }
        _ => None,
    }
}

/// Storage prefix for all active validators (consensus, below-capacity, jailed)
pub fn validator_addresses_key() -> Key {
    Key::from(ADDRESS.to_db_key())
        .push(&VALIDATOR_ADDRESSES_KEY.to_owned())
        .expect("Cannot obtain a storage key")
}

/// Storage prefix for slashes.
pub fn slashes_prefix() -> Key {
    Key::from(ADDRESS.to_db_key())
        .push(&SLASHES_PREFIX.to_owned())
        .expect("Cannot obtain a storage key")
}

/// Storage key for all slashes.
pub fn enqueued_slashes_key() -> Key {
    // slashes_prefix()
    Key::from(ADDRESS.to_db_key())
        .push(&ENQUEUED_SLASHES_KEY.to_owned())
        .expect("Cannot obtain a storage key")
}

/// Storage key for validator's slashes.
pub fn validator_slashes_key(validator: &Address) -> Key {
    slashes_prefix()
        .push(&validator.to_db_key())
        .expect("Cannot obtain a storage key")
}

/// Is storage key for a validator's slashes
pub fn is_validator_slashes_key(key: &Key) -> Option<Address> {
    if key.segments.len() >= 5 {
        match &key.segments[..] {
            [
                DbKeySeg::AddressSeg(addr),
                DbKeySeg::StringSeg(prefix),
                DbKeySeg::AddressSeg(validator),
                DbKeySeg::StringSeg(data),
                DbKeySeg::StringSeg(_index),
            ] if addr == &ADDRESS
                && prefix == SLASHES_PREFIX
                && data == lazy_vec::DATA_SUBKEY =>
            {
                Some(validator.clone())
            }
            _ => None,
        }
    } else {
        None
    }
}

/// Storage key for the last (most recent) epoch in which a slashable offense
/// was detected for a given validator
pub fn validator_last_slash_key(validator: &Address) -> Key {
    validator_prefix(validator)
        .push(&VALIDATOR_LAST_SLASH_EPOCH.to_owned())
        .expect("Cannot obtain a storage key")
}

/// Storage key prefix for all bonds.
pub fn bonds_prefix() -> Key {
    Key::from(ADDRESS.to_db_key())
        .push(&BOND_STORAGE_KEY.to_owned())
        .expect("Cannot obtain a storage key")
}

/// Storage key prefix for all bonds of the given source address.
pub fn bonds_for_source_prefix(source: &Address) -> Key {
    bonds_prefix()
        .push(&source.to_db_key())
        .expect("Cannot obtain a storage key")
}

/// Storage key for a bond with the given ID (source and validator).
pub fn bond_key(bond_id: &BondId) -> Key {
    bonds_for_source_prefix(&bond_id.source)
        .push(&bond_id.validator.to_db_key())
        .expect("Cannot obtain a storage key")
}

/// Is storage key for a bond? Returns the bond ID and bond start epoch if so.
pub fn is_bond_key(key: &Key) -> Option<(BondId, Epoch)> {
    if key.segments.len() >= 7 {
        match &key.segments[..7] {
            [
                DbKeySeg::AddressSeg(addr),
                DbKeySeg::StringSeg(prefix),
                DbKeySeg::AddressSeg(source),
                DbKeySeg::AddressSeg(validator),
                DbKeySeg::StringSeg(lazy_map),
                DbKeySeg::StringSeg(data),
                DbKeySeg::StringSeg(epoch_str),
            ] if addr == &ADDRESS
                && prefix == BOND_STORAGE_KEY
                && lazy_map == crate::epoched::LAZY_MAP_SUB_KEY
                && data == lazy_map::DATA_SUBKEY =>
            {
                let start = Epoch::parse(epoch_str.clone()).ok()?;
                Some((
                    BondId {
                        source: source.clone(),
                        validator: validator.clone(),
                    },
                    start,
                ))
            }
            _ => None,
        }
    } else {
        None
    }
}

<<<<<<< HEAD
/// Storage key for global bonds for a given validator.
pub fn global_bonds_key(validator: &Address) -> Key {
    Key::from(ADDRESS.to_db_key())
        .push(&GLOBAL_BOND_STORAGE_KEY.to_owned())
=======
/// Storage key for the total bonds for a given validator.
pub fn validator_total_bonded_key(validator: &Address) -> Key {
    Key::from(ADDRESS.to_db_key())
        .push(&VALIDATOR_TOTAL_BONDED_STORAGE_KEY.to_owned())
>>>>>>> fdeaf23f
        .expect("Cannot obtain a storage key")
        .push(&validator.to_db_key())
        .expect("Cannot obtain a storage key")
}

/// Storage key prefix for all unbonds.
pub fn unbonds_prefix() -> Key {
    Key::from(ADDRESS.to_db_key())
        .push(&UNBOND_STORAGE_KEY.to_owned())
        .expect("Cannot obtain a storage key")
}

/// Storage key prefix for all unbonds of the given source address.
pub fn unbonds_for_source_prefix(source: &Address) -> Key {
    unbonds_prefix()
        .push(&source.to_db_key())
        .expect("Cannot obtain a storage key")
}

/// Storage key for an unbond with the given ID (source and validator).
pub fn unbond_key(bond_id: &BondId) -> Key {
    unbonds_for_source_prefix(&bond_id.source)
        .push(&bond_id.validator.to_db_key())
        .expect("Cannot obtain a storage key")
}

/// Is storage key for an unbond? Returns the bond ID and unbond start and
/// withdraw epoch if it is.
pub fn is_unbond_key(key: &Key) -> Option<(BondId, Epoch, Epoch)> {
    if key.segments.len() >= 8 {
        match &key.segments[..8] {
            [
                DbKeySeg::AddressSeg(addr),
                DbKeySeg::StringSeg(prefix),
                DbKeySeg::AddressSeg(source),
                DbKeySeg::AddressSeg(validator),
                DbKeySeg::StringSeg(data_1),
                DbKeySeg::StringSeg(withdraw_epoch_str),
                DbKeySeg::StringSeg(data_2),
                DbKeySeg::StringSeg(start_epoch_str),
            ] if addr == &ADDRESS
                && prefix == UNBOND_STORAGE_KEY
                && data_1 == lazy_map::DATA_SUBKEY
                && data_2 == lazy_map::DATA_SUBKEY =>
            {
                let withdraw = Epoch::parse(withdraw_epoch_str.clone()).ok()?;
                let start = Epoch::parse(start_epoch_str.clone()).ok()?;
                Some((
                    BondId {
                        source: source.clone(),
                        validator: validator.clone(),
                    },
                    start,
                    withdraw,
                ))
            }
            _ => None,
        }
    } else {
        None
    }
}

<<<<<<< HEAD
/// Storage key for global unbonds for a given validator.
pub fn global_unbonds_key(validator: &Address) -> Key {
    Key::from(ADDRESS.to_db_key())
        .push(&GLOBAL_UNBOND_STORAGE_KEY.to_owned())
        .expect("Cannot obtain a storage key")
        .push(&validator.to_db_key())
        .expect("Cannot obtain a storage key")
}

=======
>>>>>>> fdeaf23f
/// Storage key for validator's total-unbonded amount to track for slashing
pub fn validator_total_unbonded_key(validator: &Address) -> Key {
    validator_prefix(validator)
        .push(&VALIDATOR_TOTAL_UNBONDED_STORAGE_KEY.to_owned())
        .expect("Cannot obtain a storage key")
}

/// Storage prefix for validator sets.
pub fn validator_sets_prefix() -> Key {
    Key::from(ADDRESS.to_db_key())
        .push(&VALIDATOR_SETS_STORAGE_PREFIX.to_owned())
        .expect("Cannot obtain a storage key")
}

/// Storage key for consensus validator set
pub fn consensus_validator_set_key() -> Key {
    validator_sets_prefix()
        .push(&CONSENSUS_VALIDATOR_SET_STORAGE_KEY.to_owned())
        .expect("Cannot obtain a storage key")
}

/// Storage key for below-capacity validator set
pub fn below_capacity_validator_set_key() -> Key {
    validator_sets_prefix()
        .push(&BELOW_CAPACITY_VALIDATOR_SET_STORAGE_KEY.to_owned())
        .expect("Cannot obtain a storage key")
}

/// Is storage key for the consensus validator set?
pub fn is_consensus_validator_set_key(key: &Key) -> bool {
    matches!(&key.segments[..], [DbKeySeg::AddressSeg(addr), DbKeySeg::StringSeg(key), DbKeySeg::StringSeg(set_type), DbKeySeg::StringSeg(lazy_map), DbKeySeg::StringSeg(data), DbKeySeg::StringSeg(_epoch), DbKeySeg::StringSeg(_), DbKeySeg::StringSeg(_amount), DbKeySeg::StringSeg(_), DbKeySeg::StringSeg(_position)] if addr == &ADDRESS && key == VALIDATOR_SETS_STORAGE_PREFIX && set_type == CONSENSUS_VALIDATOR_SET_STORAGE_KEY && lazy_map == LAZY_MAP_SUB_KEY && data == lazy_map::DATA_SUBKEY)
}

/// Is storage key for the below-capacity validator set?
pub fn is_below_capacity_validator_set_key(key: &Key) -> bool {
    matches!(&key.segments[..], [DbKeySeg::AddressSeg(addr), DbKeySeg::StringSeg(key), DbKeySeg::StringSeg(set_type), DbKeySeg::StringSeg(lazy_map), DbKeySeg::StringSeg(data), DbKeySeg::StringSeg(_epoch), DbKeySeg::StringSeg(_), DbKeySeg::StringSeg(_amount), DbKeySeg::StringSeg(_), DbKeySeg::StringSeg(_position)] if addr == &ADDRESS && key == VALIDATOR_SETS_STORAGE_PREFIX && set_type == BELOW_CAPACITY_VALIDATOR_SET_STORAGE_KEY && lazy_map == LAZY_MAP_SUB_KEY && data == lazy_map::DATA_SUBKEY)
}

/// Storage key for total deltas of all validators.
pub fn total_deltas_key() -> Key {
    Key::from(ADDRESS.to_db_key())
        .push(&TOTAL_DELTAS_STORAGE_KEY.to_owned())
        .expect("Cannot obtain a storage key")
}

/// Is storage key for total deltas of all validators?
pub fn is_total_deltas_key(key: &Key) -> Option<&String> {
    match &key.segments[..] {
        [
            DbKeySeg::AddressSeg(addr),
            DbKeySeg::StringSeg(key),
            DbKeySeg::StringSeg(lazy_map),
            DbKeySeg::StringSeg(data),
            DbKeySeg::StringSeg(epoch),
        ] if addr == &ADDRESS
            && key == TOTAL_DELTAS_STORAGE_KEY
            && lazy_map == LAZY_MAP_SUB_KEY
            && data == lazy_map::DATA_SUBKEY =>
        {
            Some(epoch)
        }
        _ => None,
    }
}

/// Storage key for block proposer address of the previous block.
pub fn last_block_proposer_key() -> Key {
    Key::from(ADDRESS.to_db_key())
        .push(&LAST_BLOCK_PROPOSER_STORAGE_KEY.to_owned())
        .expect("Cannot obtain a storage key")
}

/// Is storage key for block proposer address of the previous block?
pub fn is_last_block_proposer_key(key: &Key) -> bool {
    matches!(&key.segments[..], [DbKeySeg::AddressSeg(addr), DbKeySeg::StringSeg(key)] if addr == &ADDRESS && key == LAST_BLOCK_PROPOSER_STORAGE_KEY)
}

/// Storage key for the consensus validator set rewards accumulator.
pub fn consensus_validator_rewards_accumulator_key() -> Key {
    Key::from(ADDRESS.to_db_key())
        .push(&CONSENSUS_VALIDATOR_SET_ACCUMULATOR_STORAGE_KEY.to_owned())
        .expect("Cannot obtain a storage key")
}

/// Is storage key for the consensus validator set?
pub fn is_consensus_validator_set_accumulator_key(key: &Key) -> bool {
    matches!(&key.segments[..], [
            DbKeySeg::AddressSeg(addr),
            DbKeySeg::StringSeg(key),
        ] if addr == &ADDRESS
            && key == CONSENSUS_VALIDATOR_SET_ACCUMULATOR_STORAGE_KEY)
}

/// Get validator address from bond key
pub fn get_validator_address_from_bond(key: &Key) -> Option<Address> {
    match key.get_at(3) {
        Some(segment) => match segment {
            DbKeySeg::AddressSeg(addr) => Some(addr.clone()),
            DbKeySeg::StringSeg(_) => None,
        },
        None => None,
    }
}

/// Storage key for validator set positions
pub fn validator_set_positions_key() -> Key {
    Key::from(ADDRESS.to_db_key())
        .push(&VALIDATOR_SET_POSITIONS_KEY.to_owned())
        .expect("Cannot obtain a storage key")
}

/// Storage key for consensus keys set.
pub fn consensus_keys_key() -> Key {
    Key::from(ADDRESS.to_db_key())
        .push(&CONSENSUS_KEYS.to_owned())
        .expect("Cannot obtain a storage key")
}

/// Is storage key for consensus keys set?
pub fn is_consensus_keys_key(key: &Key) -> bool {
    matches!(&key.segments[..], [DbKeySeg::AddressSeg(addr), DbKeySeg::StringSeg(key)] if addr == &ADDRESS && key == CONSENSUS_KEYS)
}<|MERGE_RESOLUTION|>--- conflicted
+++ resolved
@@ -29,12 +29,7 @@
 const VALIDATOR_LAST_SLASH_EPOCH: &str = "last_slash_epoch";
 const BOND_STORAGE_KEY: &str = "bond";
 const UNBOND_STORAGE_KEY: &str = "unbond";
-<<<<<<< HEAD
-const GLOBAL_BOND_STORAGE_KEY: &str = "global_bonds";
-const GLOBAL_UNBOND_STORAGE_KEY: &str = "global_unbonds";
-=======
 const VALIDATOR_TOTAL_BONDED_STORAGE_KEY: &str = "total_bonded";
->>>>>>> fdeaf23f
 const VALIDATOR_TOTAL_UNBONDED_STORAGE_KEY: &str = "total_unbonded";
 const VALIDATOR_SETS_STORAGE_PREFIX: &str = "validator_sets";
 const CONSENSUS_VALIDATOR_SET_STORAGE_KEY: &str = "consensus";
@@ -432,17 +427,10 @@
     }
 }
 
-<<<<<<< HEAD
-/// Storage key for global bonds for a given validator.
-pub fn global_bonds_key(validator: &Address) -> Key {
-    Key::from(ADDRESS.to_db_key())
-        .push(&GLOBAL_BOND_STORAGE_KEY.to_owned())
-=======
 /// Storage key for the total bonds for a given validator.
 pub fn validator_total_bonded_key(validator: &Address) -> Key {
     Key::from(ADDRESS.to_db_key())
         .push(&VALIDATOR_TOTAL_BONDED_STORAGE_KEY.to_owned())
->>>>>>> fdeaf23f
         .expect("Cannot obtain a storage key")
         .push(&validator.to_db_key())
         .expect("Cannot obtain a storage key")
@@ -506,18 +494,6 @@
     }
 }
 
-<<<<<<< HEAD
-/// Storage key for global unbonds for a given validator.
-pub fn global_unbonds_key(validator: &Address) -> Key {
-    Key::from(ADDRESS.to_db_key())
-        .push(&GLOBAL_UNBOND_STORAGE_KEY.to_owned())
-        .expect("Cannot obtain a storage key")
-        .push(&validator.to_db_key())
-        .expect("Cannot obtain a storage key")
-}
-
-=======
->>>>>>> fdeaf23f
 /// Storage key for validator's total-unbonded amount to track for slashing
 pub fn validator_total_unbonded_key(validator: &Address) -> Key {
     validator_prefix(validator)
