--- conflicted
+++ resolved
@@ -16,14 +16,9 @@
 use namada_core::types::token::Change;
 use proptest::prelude::*;
 use proptest::test_runner::Config;
-<<<<<<< HEAD
-=======
 use proptest_state_machine::{
     prop_state_machine, ReferenceStateMachine, StateMachineTest,
 };
-use rust_decimal::Decimal;
-use rust_decimal_macros::dec;
->>>>>>> d113e1cd
 // Use `RUST_LOG=info` (or another tracing level) and `--nocapture` to see
 // `tracing` logs from tests
 use test_log::test;
@@ -32,9 +27,8 @@
 use crate::parameters::testing::{arb_pos_params, arb_rate};
 use crate::parameters::PosParams;
 use crate::types::{
-    decimal_mult_amount, decimal_mult_i128, BondId, GenesisValidator,
-    ReverseOrdTokenAmount, Slash, SlashType, SlashedAmount, ValidatorState,
-    WeightedValidator,
+    BondId, GenesisValidator, ReverseOrdTokenAmount, Slash, SlashType,
+    SlashedAmount, ValidatorState, WeightedValidator,
 };
 use crate::{
     below_capacity_validator_set_handle, consensus_validator_set_handle,
@@ -174,7 +168,7 @@
             &crate::ADDRESS,
         )
         .unwrap();
-        println!("PoS balance: {}", pos_balance);
+        println!("PoS balance: {}", pos_balance.to_string_native());
         match transition {
             Transition::NextEpoch => {
                 println!("\nCONCRETE Next epoch");
@@ -844,7 +838,7 @@
         if let Some(slash) = slash {
             assert_eq!(slash.epoch, infraction_epoch);
             assert_eq!(slash.r#type, slash_type);
-            assert_eq!(slash.rate, Decimal::ZERO);
+            assert_eq!(slash.rate, Dec::zero());
         } else {
             panic!("Could not find the slash enqueued");
         }
@@ -941,10 +935,10 @@
                 tracing::debug!(
                     "Consensus val {}, stake: {} ({})",
                     &validator,
-                    u64::from(bonded_stake),
-                    deltas_stake
+                    bonded_stake.to_string_native(),
+                    deltas_stake.to_string_native(),
                 );
-                assert!(deltas_stake >= 0);
+                assert!(!deltas_stake.is_negative());
                 assert_eq!(
                     bonded_stake,
                     token::Amount::from_change(deltas_stake)
@@ -994,8 +988,8 @@
                 tracing::debug!(
                     "Below-cap val {}, stake: {} ({})",
                     &validator,
-                    u64::from(bonded_stake),
-                    deltas_stake
+                    bonded_stake.to_string_native(),
+                    deltas_stake.to_string_native(),
                 );
                 assert_eq!(
                     bonded_stake,
@@ -1071,7 +1065,11 @@
                         .get_sum(&self.s, epoch, params)
                         .unwrap()
                         .unwrap_or_default();
-                    tracing::debug!("Jailed val {}, stake {}", &val, stake);
+                    tracing::debug!(
+                        "Jailed val {}, stake {}",
+                        &val,
+                        stake.to_string_native()
+                    );
 
                     assert_eq!(
                         state,
@@ -1342,7 +1340,7 @@
                     .validator_stakes
                     .entry(pipeline)
                     .or_default()
-                    .insert(address.clone(), 0_i128);
+                    .insert(address.clone(), 0_i128.into());
 
                 // Insert into validator set at pipeline
                 let consensus_set =
@@ -1379,7 +1377,11 @@
                 state.debug_validators();
             }
             Transition::Bond { id, amount } => {
-                println!("\nABSTRACT Bond {} tokens, id = {}", amount, id);
+                println!(
+                    "\nABSTRACT Bond {} tokens, id = {}",
+                    amount.to_string_native(),
+                    id
+                );
 
                 if *amount != token::Amount::default() {
                     let change = token::Change::from(*amount);
@@ -1400,7 +1402,11 @@
                 state.debug_validators();
             }
             Transition::Unbond { id, amount } => {
-                println!("\nABSTRACT Unbond {} tokens, id = {}", amount, id);
+                println!(
+                    "\nABSTRACT Unbond {} tokens, id = {}",
+                    amount.to_string_native(),
+                    id
+                );
 
                 if *amount != token::Amount::default() {
                     let change = token::Change::from(*amount);
@@ -1457,7 +1463,7 @@
                     epoch: *infraction_epoch,
                     block_height: *height,
                     r#type: *slash_type,
-                    rate: Decimal::ZERO,
+                    rate: Dec::zero(),
                 };
 
                 // Enqueue the slash for future processing
@@ -1932,13 +1938,8 @@
         let bond = bonds.entry(pipeline_epoch).or_default();
         *bond += change;
         // Remove fully unbonded entries
-<<<<<<< HEAD
         if bond.is_zero() {
-            bonds.remove(id);
-=======
-        if *bond == 0 {
             bonds.remove(&pipeline_epoch);
->>>>>>> d113e1cd
         }
         // Update total_bonded
         let total_bonded = self
@@ -1979,27 +1980,37 @@
 
         tracing::debug!("Bonds before decrementing");
         for (start, amnt) in bonds.iter() {
-            tracing::debug!("Bond epoch {} - amnt {}", start, amnt);
+            tracing::debug!(
+                "Bond epoch {} - amnt {}",
+                start,
+                amnt.to_string_native()
+            );
         }
 
         for (bond_epoch, bond_amnt) in bonds.iter_mut().rev() {
-            tracing::debug!("remaining {}", remaining);
-            tracing::debug!("Bond epoch {} - amnt {}", bond_epoch, bond_amnt);
+            tracing::debug!("remaining {}", remaining.to_string_native());
+            tracing::debug!(
+                "Bond epoch {} - amnt {}",
+                bond_epoch,
+                bond_amnt.to_string_native()
+            );
             let to_unbond = cmp::min(*bond_amnt, remaining);
-            tracing::debug!("to_unbond (init) = {}", to_unbond);
+            tracing::debug!(
+                "to_unbond (init) = {}",
+                to_unbond.to_string_native()
+            );
             *bond_amnt -= to_unbond;
             *unbonds += token::Amount::from_change(to_unbond);
 
-            let slashes_for_this_bond: BTreeMap<Epoch, Decimal> =
-                validator_slashes
-                    .iter()
-                    .cloned()
-                    .filter(|s| *bond_epoch <= s.epoch)
-                    .fold(BTreeMap::new(), |mut acc, s| {
-                        let cur = acc.entry(s.epoch).or_default();
-                        *cur += s.rate;
-                        acc
-                    });
+            let slashes_for_this_bond: BTreeMap<Epoch, Dec> = validator_slashes
+                .iter()
+                .cloned()
+                .filter(|s| *bond_epoch <= s.epoch)
+                .fold(BTreeMap::new(), |mut acc, s| {
+                    let cur = acc.entry(s.epoch).or_default();
+                    *cur += s.rate;
+                    acc
+                });
             tracing::debug!(
                 "Slashes for this bond{:?}",
                 slashes_for_this_bond.clone()
@@ -2013,21 +2024,25 @@
             .change();
             tracing::debug!(
                 "Cur amnt after slashing = {}",
-                &amount_after_slashing
+                &amount_after_slashing.to_string_native()
             );
 
             let amt = unbond_records.entry(*bond_epoch).or_default();
             *amt += token::Amount::from_change(to_unbond);
 
             remaining -= to_unbond;
-            if remaining == 0 {
+            if remaining.is_zero() {
                 break;
             }
         }
 
         tracing::debug!("Bonds after decrementing");
         for (start, amnt) in bonds.iter() {
-            tracing::debug!("Bond epoch {} - amnt {}", start, amnt);
+            tracing::debug!(
+                "Bond epoch {} - amnt {}",
+                start,
+                amnt.to_string_native()
+            );
         }
 
         let pipeline_state = self
@@ -2242,10 +2257,10 @@
                 tracing::debug!(
                     "Val {} stake at infraction {}",
                     validator,
-                    stake_at_infraction
+                    stake_at_infraction.to_string_native(),
                 );
 
-                let mut total_rate = Decimal::ZERO;
+                let mut total_rate = Dec::zero();
 
                 for slash in slashes {
                     debug_assert_eq!(slash.epoch, infraction_epoch);
@@ -2267,7 +2282,7 @@
 
                     total_rate += rate;
                 }
-                total_rate = cmp::min(total_rate, Decimal::ONE);
+                total_rate = cmp::min(total_rate, Dec::one());
                 tracing::debug!("Total rate: {}", total_rate);
 
                 let mut total_unbonded = token::Amount::default();
@@ -2286,7 +2301,7 @@
                     for (start, unbond_amount) in unbond_records {
                         tracing::debug!(
                             "UnbondRecord: amount = {}, start_epoch {}",
-                            &unbond_amount,
+                            &unbond_amount.to_string_native(),
                             &start
                         );
                         if start <= infraction_epoch {
@@ -2307,7 +2322,7 @@
                                 })
                                 .cloned()
                                 .fold(
-                                    BTreeMap::<Epoch, Decimal>::new(),
+                                    BTreeMap::<Epoch, Dec>::new(),
                                     |mut acc, s| {
                                         let cur =
                                             acc.entry(s.epoch).or_default();
@@ -2332,7 +2347,7 @@
                         tracing::debug!(
                             "Total unbonded (epoch {}) w slashing = {}",
                             epoch,
-                            total_unbonded
+                            total_unbonded.to_string_native()
                         );
                     }
                     sum_post_bonds += self
@@ -2350,7 +2365,7 @@
                     tracing::debug!(
                         "Epoch {}\nLast slash = {}",
                         self.epoch + offset,
-                        last_slash
+                        last_slash.to_string_native(),
                     );
                     let mut recent_unbonds = token::Change::default();
                     let unbond_records = self
@@ -2363,7 +2378,7 @@
                     for (start, unbond_amount) in unbond_records {
                         tracing::debug!(
                             "UnbondRecord: amount = {}, start_epoch {}",
-                            &unbond_amount,
+                            unbond_amount.to_string_native(),
                             &start
                         );
                         if start <= infraction_epoch {
@@ -2384,7 +2399,7 @@
                                 })
                                 .cloned()
                                 .fold(
-                                    BTreeMap::<Epoch, Decimal>::new(),
+                                    BTreeMap::<Epoch, Dec>::new(),
                                     |mut acc, s| {
                                         let cur =
                                             acc.entry(s.epoch).or_default();
@@ -2410,23 +2425,24 @@
                         tracing::debug!(
                             "Total unbonded (offset {}) w slashing = {}",
                             offset,
-                            total_unbonded
+                            total_unbonded.to_string_native()
                         );
                     }
                     tracing::debug!(
                         "stake at infraction {}",
-                        stake_at_infraction
+                        stake_at_infraction.to_string_native(),
                     );
-                    tracing::debug!("total unbonded {}", total_unbonded);
-                    let this_slash = decimal_mult_i128(
-                        total_rate,
-                        stake_at_infraction - total_unbonded.change(),
+                    tracing::debug!(
+                        "total unbonded {}",
+                        total_unbonded.to_string_native()
                     );
+                    let this_slash = total_rate
+                        * (stake_at_infraction - total_unbonded.change());
                     let diff_slashed_amount = last_slash - this_slash;
                     tracing::debug!(
                         "Offset {} diff_slashed_amount {}",
                         offset,
-                        diff_slashed_amount
+                        diff_slashed_amount.to_string_native(),
                     );
                     last_slash = this_slash;
                     // total_unbonded = token::Amount::default();
@@ -2449,7 +2465,10 @@
                         .unwrap_or_default()
                         - recent_unbonds;
 
-                    tracing::debug!("\nUnslashable bonds = {}", sum_post_bonds);
+                    tracing::debug!(
+                        "\nUnslashable bonds = {}",
+                        sum_post_bonds.to_string_native()
+                    );
                     let validator_stake_at_offset = self
                         .validator_stakes
                         .entry(self.epoch + offset)
@@ -2462,18 +2481,18 @@
                     tracing::debug!(
                         "Val stake pre (epoch {}) = {}",
                         self.epoch + offset,
-                        validator_stake_at_offset
+                        validator_stake_at_offset.to_string_native(),
                     );
                     tracing::debug!(
                         "Slashable stake at offset = {}",
-                        slashable_stake_at_offset
+                        slashable_stake_at_offset.to_string_native(),
                     );
                     let change = cmp::max(
                         -slashable_stake_at_offset,
                         diff_slashed_amount,
                     );
 
-                    tracing::debug!("Change = {}", change);
+                    tracing::debug!("Change = {}", change.to_string_native());
                     *validator_stake_at_offset += change;
 
                     for os in (offset + 1)..=self.params.pipeline_len {
@@ -2495,7 +2514,7 @@
                         tracing::debug!(
                             "New stake at epoch {} = {}",
                             self.epoch + os,
-                            offset_stake
+                            offset_stake.to_string_native()
                         );
                     }
                 }
@@ -2566,13 +2585,6 @@
                 for delta in bonds.values() {
                     let entry = acc.entry(id.clone()).or_default();
                     *entry += *delta;
-<<<<<<< HEAD
-                    // Remove entries that are fully unbonded
-                    if entry.is_zero() {
-                        acc.remove(id);
-                    }
-=======
->>>>>>> d113e1cd
                 }
                 acc
             },
@@ -2597,7 +2609,7 @@
     }
 
     /// Compute the cubic slashing rate for the current epoch
-    fn cubic_slash_rate(&self) -> Decimal {
+    fn cubic_slash_rate(&self) -> Dec {
         let infraction_epoch = self.epoch
             - self.params.unbonding_len
             - 1_u64
@@ -2613,7 +2625,7 @@
         let epoch_end = infraction_epoch + window_width;
 
         // Calculate cubic slashing rate with the abstract state
-        let mut vp_frac_sum = Decimal::default();
+        let mut vp_frac_sum = Dec::zero();
         for epoch in Epoch::iter_bounds_inclusive(epoch_start, epoch_end) {
             let consensus_stake =
                 self.consensus_set.get(&epoch).unwrap().iter().fold(
@@ -2625,7 +2637,7 @@
             tracing::debug!(
                 "Consensus stake in epoch {}: {}",
                 epoch,
-                consensus_stake
+                consensus_stake.to_string_native()
             );
 
             let processing_epoch = epoch
@@ -2647,18 +2659,21 @@
                         "Val {} stake epoch {}: {}",
                         &validator,
                         epoch,
-                        val_stake
+                        val_stake.to_string_native(),
                     );
-                    vp_frac_sum += Decimal::from(slashes.len())
-                        * Decimal::from(val_stake)
-                        / Decimal::from(consensus_stake);
+                    vp_frac_sum += Dec::from(slashes.len())
+                        * Dec::from(val_stake)
+                        / Dec::from(consensus_stake);
                 }
             }
         }
-        let vp_frac_sum = cmp::min(Decimal::ONE, vp_frac_sum);
+        let vp_frac_sum = cmp::min(Dec::one(), vp_frac_sum);
         tracing::debug!("vp_frac_sum: {}", vp_frac_sum);
 
-        cmp::min(dec!(9) * vp_frac_sum * vp_frac_sum, Decimal::ONE)
+        cmp::min(
+            Dec::new(9, 0).unwrap() * vp_frac_sum * vp_frac_sum,
+            Dec::one(),
+        )
     }
 
     fn debug_validators(&self) {
@@ -2690,8 +2705,8 @@
                     tracing::debug!(
                         "Consensus val {}, stake {} ({}) - ({:?})",
                         val,
-                        u64::from(*amount),
-                        deltas_stake,
+                        amount.to_string_native(),
+                        deltas_stake.to_string_native(),
                         val_state
                     );
                     debug_assert_eq!(
@@ -2724,8 +2739,8 @@
                     tracing::debug!(
                         "Below-cap val {}, stake {} ({}) - ({:?})",
                         val,
-                        u64::from(token::Amount::from(*amount)),
-                        deltas_stake,
+                        token::Amount::from(*amount).to_string_native(),
+                        deltas_stake.to_string_native(),
                         val_state
                     );
                     debug_assert_eq!(
@@ -2764,7 +2779,11 @@
                         .get(&addr)
                         .cloned()
                         .unwrap_or_default();
-                    tracing::debug!("Jailed val {}, stake {}", &addr, &stake);
+                    tracing::debug!(
+                        "Jailed val {}, stake {}",
+                        &addr,
+                        &stake.to_string_native()
+                    );
                 }
             }
         }
@@ -2839,10 +2858,8 @@
 
 // Bond up to 10 tokens (10M micro units) to avoid overflows
 pub fn arb_bond_amount() -> impl Strategy<Value = token::Amount> {
-<<<<<<< HEAD
-    (1_u64..10).prop_map(|val| token::Amount::from_uint(val, 0).unwrap())
-=======
-    (1_u64..10_000_000).prop_map(token::Amount::from)
+    (1_u64..10_000_000)
+        .prop_map(|val| token::Amount::from_uint(val, 0).unwrap())
 }
 
 /// Arbitrary validator misbehavior
@@ -2879,7 +2896,7 @@
 }
 
 fn compute_amount_after_slashing(
-    slashes: &BTreeMap<Epoch, Decimal>,
+    slashes: &BTreeMap<Epoch, Dec>,
     amount: token::Amount,
     unbonding_len: u64,
     cubic_slash_window_len: u64,
@@ -2904,7 +2921,7 @@
             computed_amounts.remove(idx);
         }
         computed_amounts.push(SlashedAmount {
-            amount: decimal_mult_amount(*slash_rate, updated_amount),
+            amount: *slash_rate * updated_amount,
             epoch: *infraction_epoch,
         });
     }
@@ -2917,5 +2934,4 @@
                 }),
         )
         .unwrap_or_default()
->>>>>>> d113e1cd
 }