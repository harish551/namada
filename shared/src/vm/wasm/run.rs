--- conflicted
+++ resolved
@@ -644,12 +644,7 @@
     use crate::state::testing::TestStorage;
     use crate::tx::data::eval_vp::EvalVp;
     use crate::types::hash::Hash;
-<<<<<<< HEAD
-    use crate::types::transaction::TxType;
-    use crate::types::validity_predicate::EvalVp;
     use crate::vm::host_env::TxRuntimeError;
-=======
->>>>>>> 21eddeaa
     use crate::vm::wasm;
 
     const TX_GAS_LIMIT: u64 = 10_000_000_000;
