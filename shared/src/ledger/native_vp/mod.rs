--- conflicted
+++ resolved
@@ -532,23 +532,6 @@
         }
     }
 
-<<<<<<< HEAD
-    fn verify_tx_signature(
-        &self,
-        pk: &crate::types::key::common::PublicKey,
-        sig: &crate::types::key::common::Signature,
-    ) -> Result<bool, storage_api::Error> {
-        vp_host_fns::verify_tx_signature(
-            &mut self.gas_meter.borrow_mut(),
-            self.tx,
-            pk,
-            sig,
-        )
-        .into_storage_result()
-    }
-
-=======
->>>>>>> fdeaf23f
     fn verify_masp(&self, _tx: Vec<u8>) -> Result<bool, storage_api::Error> {
         unimplemented!("no masp native vp")
     }
