--- conflicted
+++ resolved
@@ -469,32 +469,23 @@
     type Item = Result<KVBytes>;
 
     fn next(&mut self) -> Option<Self::Item> {
-<<<<<<< HEAD
         if self.reverse_order {
             for (key, val) in (&mut self.iter).rev() {
                 if key.starts_with(&self.prefix) {
-                    return Some((
+                    return Some(Ok((
                         Box::from(key.as_bytes()),
                         Box::from(val.as_slice()),
-                    ));
+                    )));
                 }
             }
         } else {
             for (key, val) in &mut self.iter {
                 if key.starts_with(&self.prefix) {
-                    return Some((
+                    return Some(Ok((
                         Box::from(key.as_bytes()),
                         Box::from(val.as_slice()),
-                    ));
-                }
-=======
-        for (key, val) in &mut self.iter {
-            if key.starts_with(&self.prefix) {
-                return Some(Ok((
-                    Box::from(key.as_bytes()),
-                    Box::from(val.as_slice()),
-                )));
->>>>>>> 7b82cb85
+                    )));
+                }
             }
         }
         None
