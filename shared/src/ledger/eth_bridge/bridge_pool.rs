--- conflicted
+++ resolved
@@ -16,12 +16,6 @@
 
 use super::{block_on_eth_sync, eth_sync_or_exit, BlockOnEthSync};
 use crate::eth_bridge::ethers::abi::AbiDecode;
-<<<<<<< HEAD
-use crate::eth_bridge::structs::RelayProof;
-=======
-use crate::ledger::args;
-use crate::ledger::masp::{ShieldedContext, ShieldedUtils};
->>>>>>> 05c45196
 use crate::ledger::queries::{
     Client, GenBridgePoolProofReq, GenBridgePoolProofRsp, TransferToErcArgs,
     RPC,
@@ -371,14 +365,8 @@
     }
 
     let GenBridgePoolProofRsp {
-<<<<<<< HEAD
-        abi_encoded_proof: bp_proof,
-        ..
+        abi_encoded_args, ..
     } = construct_bridge_pool_proof::<_, IO>(
-=======
-        abi_encoded_args, ..
-    } = construct_bridge_pool_proof(
->>>>>>> 05c45196
         nam_client,
         GenBridgePoolProofReq {
             transfers: Cow::Owned(args.transfers),
@@ -409,19 +397,13 @@
         }
     };
 
-<<<<<<< HEAD
-    let bp_proof: RelayProof =
-        AbiDecode::decode(&bp_proof).try_halt(|error| {
+    let (validator_set, signatures, bp_proof): TransferToErcArgs =
+        AbiDecode::decode(&abi_encoded_args).try_halt(|error| {
             display_line!(
                 IO,
                 "Unable to decode the generated proof: {:?}",
                 error
             );
-=======
-    let (validator_set, signatures, bp_proof): TransferToErcArgs =
-        AbiDecode::decode(&abi_encoded_args).try_halt(|error| {
-            println!("Unable to decode the generated proof: {:?}", error);
->>>>>>> 05c45196
         })?;
 
     // NOTE: this operation costs no gas on Ethereum
