//! Proof-of-Stake integration as a native validity predicate

mod storage;
pub mod vp;

pub use namada_proof_of_stake;
pub use namada_proof_of_stake::parameters::PosParams;
pub use namada_proof_of_stake::types::{
    self, Slash, Slashes, TotalVotingPowers, ValidatorStates,
    ValidatorVotingPowers,
};
use namada_proof_of_stake::{PosBase, PosReadOnly};
pub use storage::*;
pub use vp::PosVP;

use crate::ledger::storage::{self as ledger_storage, Storage, StorageHasher};
use crate::ledger::storage_api::{self, StorageRead};
use crate::types::address::{Address, InternalAddress};
use crate::types::storage::Epoch;
use crate::types::{key, token};

/// Address of the PoS account implemented as a native VP
pub const ADDRESS: Address = Address::Internal(InternalAddress::PoS);

/// Address of the PoS slash pool account
pub const SLASH_POOL_ADDRESS: Address =
    Address::Internal(InternalAddress::PosSlashPool);

/// Initialize storage in the genesis block.
pub fn init_genesis_storage<'a, DB, H>(
    storage: &mut Storage<DB, H>,
    params: &'a PosParams,
    validators: impl Iterator<Item = &'a GenesisValidator> + Clone + 'a,
    current_epoch: Epoch,
) where
    DB: ledger_storage::DB + for<'iter> ledger_storage::DBIter<'iter>,
    H: StorageHasher,
{
    storage
        .init_genesis(params, validators, current_epoch)
        .expect("Initialize PoS genesis storage")
}

/// Alias for a PoS type with the same name with concrete type parameters
pub type ValidatorConsensusKeys =
    namada_proof_of_stake::types::ValidatorConsensusKeys<
        key::common::PublicKey,
    >;

/// Alias for a PoS type with the same name with concrete type parameters
pub type ValidatorTotalDeltas =
    namada_proof_of_stake::types::ValidatorTotalDeltas<token::Change>;

/// Alias for a PoS type with the same name with concrete type parameters
pub type Bonds = namada_proof_of_stake::types::Bonds<token::Amount>;

/// Alias for a PoS type with the same name with concrete type parameters
pub type Unbonds = namada_proof_of_stake::types::Unbonds<token::Amount>;

/// Alias for a PoS type with the same name with concrete type parameters
pub type ValidatorSets = namada_proof_of_stake::types::ValidatorSets<Address>;

/// Alias for a PoS type with the same name with concrete type parameters
pub type BondId = namada_proof_of_stake::types::BondId<Address>;

/// Alias for a PoS type with the same name with concrete type parameters
pub type GenesisValidator = namada_proof_of_stake::types::GenesisValidator<
    Address,
    token::Amount,
    key::common::PublicKey,
>;

/// Alias for a PoS type with the same name with concrete type parameters
pub type CommissionRates = namada_proof_of_stake::types::CommissionRates;

impl From<Epoch> for namada_proof_of_stake::types::Epoch {
    fn from(epoch: Epoch) -> Self {
        let epoch: u64 = epoch.into();
        namada_proof_of_stake::types::Epoch::from(epoch)
    }
}

impl From<namada_proof_of_stake::types::Epoch> for Epoch {
    fn from(epoch: namada_proof_of_stake::types::Epoch) -> Self {
        let epoch: u64 = epoch.into();
        Epoch(epoch)
    }
}

// The error conversions are needed to implement `PosActions` in
// `tx_prelude/src/proof_of_stake.rs`
impl From<namada_proof_of_stake::BecomeValidatorError<Address>>
    for storage_api::Error
{
    fn from(err: namada_proof_of_stake::BecomeValidatorError<Address>) -> Self {
        Self::new(err)
    }
}

impl From<namada_proof_of_stake::BondError<Address>> for storage_api::Error {
    fn from(err: namada_proof_of_stake::BondError<Address>) -> Self {
        Self::new(err)
    }
}

impl From<namada_proof_of_stake::UnbondError<Address, token::Amount>>
    for storage_api::Error
{
    fn from(
        err: namada_proof_of_stake::UnbondError<Address, token::Amount>,
    ) -> Self {
        Self::new(err)
    }
}

impl From<namada_proof_of_stake::WithdrawError<Address>>
    for storage_api::Error
{
    fn from(err: namada_proof_of_stake::WithdrawError<Address>) -> Self {
        Self::new(err)
    }
}

impl From<namada_proof_of_stake::CommissionRateChangeError<Address>>
    for storage_api::Error
{
    fn from(
        err: namada_proof_of_stake::CommissionRateChangeError<Address>,
    ) -> Self {
        Self::new(err)
    }
}

#[macro_use]
mod macros {
    /// Implement `PosReadOnly` for a type that implements
    /// [`trait@crate::ledger::storage_api::StorageRead`].
    ///
    /// Excuse the horrible syntax - we haven't found a better way to use this
    /// for native_vp `CtxPreStorageRead`/`CtxPostStorageRead`, which have
    /// generics and explicit lifetimes.
    ///
    /// # Examples
    ///
    /// ```ignore
    /// impl_pos_read_only! { impl PosReadOnly for X }
    /// ```
    #[macro_export]
    macro_rules! impl_pos_read_only {
    (
        // Type error type has to be declared before the impl.
        // This error type must `impl From<storage_api::Error> for $error`.
        type $error:tt = $err_ty:ty ;
        // Matches anything, so that we can use lifetimes and generic types.
        // This expects `impl(<.*>)? PoSReadOnly for $ty(<.*>)?`.
        $( $any:tt )* )
    => {
        $( $any )*
        {
            type Address = $crate::types::address::Address;
            type $error = $err_ty;
            type PublicKey = $crate::types::key::common::PublicKey;
            type TokenAmount = $crate::types::token::Amount;
            type TokenChange = $crate::types::token::Change;

            const POS_ADDRESS: Self::Address = $crate::ledger::pos::ADDRESS;

            fn staking_token_address(&self) -> Self::Address {
                self.get_native_token().expect("Native token must be available")
            }

            fn read_pos_params(&self) -> std::result::Result<PosParams, Self::Error> {
                let value = $crate::ledger::storage_api::StorageRead::read_bytes(self, &params_key())?.unwrap();
                Ok($crate::ledger::storage::types::decode(value).unwrap())
            }

            fn read_validator_consensus_key(
<<<<<<< HEAD
=======
                &self,
                key: &Self::Address,
            ) -> std::result::Result<Option<ValidatorConsensusKeys>, Self::Error> {
                let value =
                    $crate::ledger::storage_api::StorageRead::read_bytes(self, &validator_consensus_key_key(key))?;
                Ok(value.map(|value| $crate::ledger::storage::types::decode(value).unwrap()))
            }

            fn read_validator_commission_rate(
>>>>>>> 6b92f2ce
                &self,
                key: &Self::Address,
            ) -> std::result::Result<Option<CommissionRates>, Self::Error> {
                let value =
                    $crate::ledger::storage_api::StorageRead::read_bytes(self, &validator_commission_rate_key(key))?;
                Ok(value.map(|value| $crate::ledger::storage::types::decode(value).unwrap()))
            }

            fn read_validator_max_commission_rate_change(
                &self,
                key: &Self::Address,
            ) -> std::result::Result<Option<Decimal>, Self::Error> {
                let value =
                    $crate::ledger::storage_api::StorageRead::read_bytes(self, &validator_max_commission_rate_change_key(key))?;
                Ok(value.map(|value| $crate::ledger::storage::types::decode(value).unwrap()))
            }

            fn read_validator_state(
                &self,
                key: &Self::Address,
            ) -> std::result::Result<Option<ValidatorStates>, Self::Error> {
                let value = $crate::ledger::storage_api::StorageRead::read_bytes(self, &validator_state_key(key))?;
                Ok(value.map(|value| $crate::ledger::storage::types::decode(value).unwrap()))
            }

            fn read_validator_total_deltas(
                &self,
                key: &Self::Address,
            ) -> std::result::Result<Option<ValidatorTotalDeltas>, Self::Error> {
                let value =
                    $crate::ledger::storage_api::StorageRead::read_bytes(self, &validator_total_deltas_key(key))?;
                Ok(value.map(|value| $crate::ledger::storage::types::decode(value).unwrap()))
            }

            fn read_validator_voting_power(
                &self,
                key: &Self::Address,
            ) -> std::result::Result<Option<ValidatorVotingPowers>, Self::Error> {
                let value =
                    $crate::ledger::storage_api::StorageRead::read_bytes(self, &validator_voting_power_key(key))?;
                Ok(value.map(|value| $crate::ledger::storage::types::decode(value).unwrap()))
            }

            fn read_validator_slashes(
                &self,
                key: &Self::Address,
            ) -> std::result::Result<Vec<types::Slash>, Self::Error> {
                let value = $crate::ledger::storage_api::StorageRead::read_bytes(self, &validator_slashes_key(key))?;
                Ok(value
                    .map(|value| $crate::ledger::storage::types::decode(value).unwrap())
                    .unwrap_or_default())
            }

            fn read_bond(
                &self,
                key: &BondId,
            ) -> std::result::Result<Option<Bonds>, Self::Error> {
                let value = $crate::ledger::storage_api::StorageRead::read_bytes(self, &bond_key(key))?;
                Ok(value.map(|value| $crate::ledger::storage::types::decode(value).unwrap()))
            }

            fn read_unbond(
                &self,
                key: &BondId,
            ) -> std::result::Result<Option<Unbonds>, Self::Error> {
                let value = $crate::ledger::storage_api::StorageRead::read_bytes(self, &unbond_key(key))?;
                Ok(value.map(|value| $crate::ledger::storage::types::decode(value).unwrap()))
            }

            fn read_validator_set(
                &self,
            ) -> std::result::Result<ValidatorSets, Self::Error> {
                let value =
                    $crate::ledger::storage_api::StorageRead::read_bytes(self, &validator_set_key())?.unwrap();
                Ok($crate::ledger::storage::types::decode(value).unwrap())
            }

            fn read_total_voting_power(
                &self,
            ) -> std::result::Result<TotalVotingPowers, Self::Error> {
                let value =
                    $crate::ledger::storage_api::StorageRead::read_bytes(self, &total_voting_power_key())?.unwrap();
                Ok($crate::ledger::storage::types::decode(value).unwrap())
            }
        }
    }
}
}

impl_pos_read_only! {
    type Error = storage_api::Error;
    impl<DB, H> PosReadOnly for Storage<DB, H>
        where
            DB: ledger_storage::DB + for<'iter> ledger_storage::DBIter<'iter> +'static,
            H: StorageHasher +'static,
}<|MERGE_RESOLUTION|>--- conflicted
+++ resolved
@@ -10,6 +10,7 @@
     ValidatorVotingPowers,
 };
 use namada_proof_of_stake::{PosBase, PosReadOnly};
+use rust_decimal::Decimal;
 pub use storage::*;
 pub use vp::PosVP;
 
@@ -175,8 +176,6 @@
             }
 
             fn read_validator_consensus_key(
-<<<<<<< HEAD
-=======
                 &self,
                 key: &Self::Address,
             ) -> std::result::Result<Option<ValidatorConsensusKeys>, Self::Error> {
@@ -186,7 +185,6 @@
             }
 
             fn read_validator_commission_rate(
->>>>>>> 6b92f2ce
                 &self,
                 key: &Self::Address,
             ) -> std::result::Result<Option<CommissionRates>, Self::Error> {
