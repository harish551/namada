--- conflicted
+++ resolved
@@ -3,13 +3,9 @@
 
 use namada_tx_prelude::*;
 
-<<<<<<< HEAD
-#[transaction]
-=======
 const HASH_LEN: usize = hash::HASH_LENGTH;
 
-#[transaction(gas = 885069)]
->>>>>>> eb3e05d8
+#[transaction]
 fn apply_tx(ctx: &mut Ctx, tx_data: Tx) -> TxResult {
     let signed = tx_data;
     let data = signed.data().ok_or_err_msg("Missing data").map_err(|err| {
